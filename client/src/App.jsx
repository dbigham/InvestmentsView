--- conflicted
+++ resolved
@@ -10909,69 +10909,41 @@
           <section className="symbol-view" aria-label="Symbol focus">
             <div className="symbol-view__row">
               <div className="symbol-view__title">
-<<<<<<< HEAD
-                <span className="symbol-view__logo">
+                <span className="symbol-view__icon" aria-hidden="true">
                   {focusedSymbolLogoUrl ? (
                     <img
-                      className="symbol-view__logo-image"
+                      className="symbol-view__icon-image"
                       src={focusedSymbolLogoUrl}
                       alt={focusedSymbolLogoAlt || undefined}
-                      width={32}
-                      height={32}
+                      width={28}
+                      height={28}
                       loading="lazy"
                       referrerPolicy="no-referrer"
                     />
                   ) : (
-                    <span className="symbol-view__logo-fallback" aria-hidden="true">
-                      <svg
-                        width="16"
-                        height="16"
-                        viewBox="0 0 24 24"
-                        fill="none"
-                        xmlns="http://www.w3.org/2000/svg"
-                      >
-                        <path
-                          d="M4 4V20H20"
-                          stroke="currentColor"
-                          strokeWidth="1.8"
-                          strokeLinecap="round"
-                          strokeLinejoin="round"
-                        />
-                        <path
-                          d="M7 14L11.5 9.5L14.5 12.5L20 7"
-                          stroke="currentColor"
-                          strokeWidth="1.8"
-                          strokeLinecap="round"
-                          strokeLinejoin="round"
-                        />
-                      </svg>
-                    </span>
+                    <svg
+                      width="16"
+                      height="16"
+                      viewBox="0 0 24 24"
+                      fill="none"
+                      xmlns="http://www.w3.org/2000/svg"
+                    >
+                      <path
+                        d="M4 4V20H20"
+                        stroke="currentColor"
+                        strokeWidth="1.8"
+                        strokeLinecap="round"
+                        strokeLinejoin="round"
+                      />
+                      <path
+                        d="M7 14L11.5 9.5L14.5 12.5L20 7"
+                        stroke="currentColor"
+                        strokeWidth="1.8"
+                        strokeLinecap="round"
+                        strokeLinejoin="round"
+                      />
+                    </svg>
                   )}
-=======
-                <span className="symbol-view__icon" aria-hidden="true">
-                  <svg
-                    width="16"
-                    height="16"
-                    viewBox="0 0 24 24"
-                    fill="none"
-                    xmlns="http://www.w3.org/2000/svg"
-                  >
-                    <path
-                      d="M4 4V20H20"
-                      stroke="currentColor"
-                      strokeWidth="1.8"
-                      strokeLinecap="round"
-                      strokeLinejoin="round"
-                    />
-                    <path
-                      d="M7 14L11.5 9.5L14.5 12.5L20 7"
-                      stroke="currentColor"
-                      strokeWidth="1.8"
-                      strokeLinecap="round"
-                      strokeLinejoin="round"
-                    />
-                  </svg>
->>>>>>> 31d7577d
                 </span>
                 <span className="symbol-view__text">
                   Viewing:{' '}
