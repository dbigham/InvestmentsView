import { useCallback, useEffect, useId, useMemo, useRef, useState } from 'react';
import AccountSelector from './components/AccountSelector';
import SummaryMetrics from './components/SummaryMetrics';
import GlobalSearch from './components/GlobalSearch';
import TodoSummary from './components/TodoSummary';
import PositionsTable from './components/PositionsTable';
import OrdersTable from './components/OrdersTable';
import {
  getSummary,
  getQqqTemperature,
  getQuote,
  getInvestmentModelTemperature,
  getBenchmarkReturns,
  markAccountRebalanced,
  getTotalPnlSeries,
  setAccountTargetProportions,
  getPortfolioNews,
  setAccountSymbolNotes,
  setAccountPlanningContext,
  setAccountMetadata,
} from './api/questrade';
import usePersistentState from './hooks/usePersistentState';
import PeopleDialog from './components/PeopleDialog';
import PnlHeatmapDialog from './components/PnlHeatmapDialog';
import InvestEvenlyDialog from './components/InvestEvenlyDialog';
import DeploymentAdjustmentDialog from './components/DeploymentAdjustmentDialog';
import AnnualizedReturnDialog from './components/AnnualizedReturnDialog';
import QqqTemperatureSection from './components/QqqTemperatureSection';
import QqqTemperatureDialog from './components/QqqTemperatureDialog';
import TotalPnlDialog from './components/TotalPnlDialog';
import ProjectionDialog from './components/ProjectionDialog';
import CashBreakdownDialog from './components/CashBreakdownDialog';
import DividendBreakdown from './components/DividendBreakdown';
import TargetProportionsDialog from './components/TargetProportionsDialog';
import PortfolioNews from './components/PortfolioNews';
import SymbolNotesDialog from './components/SymbolNotesDialog';
import PlanningContextDialog from './components/PlanningContextDialog';
import NewsPromptDialog from './components/NewsPromptDialog';
import AccountMetadataDialog from './components/AccountMetadataDialog';
import AccountActionDialog from './components/AccountActionDialog';
import { formatMoney, formatNumber, formatDate, formatPercent, formatSignedPercent } from './utils/formatters';
import { copyTextToClipboard } from './utils/clipboard';
import { openChatGpt } from './utils/chat';
import { buildAccountSummaryUrl, openAccountSummary } from './utils/questrade';
import {
  buildAccountViewUrl,
  readAccountIdFromLocation,
  readTodoActionFromLocation,
  readTodoReminderFromLocation,
  readSymbolFromLocation,
} from './utils/navigation';
import {
  buildExplainMovementPrompt,
  resolveAccountForPosition,
  listAccountsForPosition,
} from './utils/positions';
import { buildQuoteUrl, openQuote } from './utils/quotes';
import './App.css';
import deploymentDisplay from '../../shared/deploymentDisplay.js';

const inflightSummaryRequests = new Map();

const DEFAULT_POSITIONS_SORT = { column: 'portfolioShare', direction: 'desc' };
const EMPTY_OBJECT = Object.freeze({});
const MODEL_CHART_DEFAULT_START_DATE = '1980-01-01';
const MAX_NEWS_SYMBOLS = 24;

const MS_PER_DAY = 24 * 60 * 60 * 1000;

const RESERVE_SYMBOLS = new Set(
  Array.isArray(deploymentDisplay?.RESERVE_SYMBOLS)
    ? deploymentDisplay.RESERVE_SYMBOLS.map((symbol) =>
        typeof symbol === 'string' ? symbol.trim().toUpperCase() : ''
      ).filter(Boolean)
    : []
);

function buildRebalanceOverrideKey(accountNumber, model) {
  const acct = typeof accountNumber === 'string' ? accountNumber.trim() : accountNumber != null ? String(accountNumber).trim() : '';
  const mod = typeof model === 'string' ? model.trim().toUpperCase() : '';
  return `${acct}|${mod}`;
}

const DIVIDEND_TIMEFRAME_OPTIONS = [
  { value: 'all', label: 'All' },
  { value: '1y', label: 'Last year' },
  { value: '6m', label: 'Last 6 months' },
  { value: '1m', label: 'Last month' },
  { value: '1w', label: 'Last week' },
  { value: '1d', label: 'Last day' },
];

const DEFAULT_DIVIDEND_TIMEFRAME = DIVIDEND_TIMEFRAME_OPTIONS[0].value;

function extractTargetProportionsFromSymbols(symbols) {
  if (!symbols) {
    return null;
  }

  const entries = [];

  const recordEntry = (symbolCandidate, entryValue) => {
    if (!entryValue || typeof entryValue !== 'object') {
      return;
    }
    const symbol = typeof symbolCandidate === 'string' ? symbolCandidate.trim().toUpperCase() : '';
    if (!symbol) {
      return;
    }
    const percent = Number(entryValue.targetProportion);
    if (!Number.isFinite(percent)) {
      return;
    }
    entries.push([symbol, percent]);
  };

  if (symbols instanceof Map) {
    symbols.forEach((entryValue, symbolCandidate) => {
      recordEntry(symbolCandidate, entryValue);
    });
  } else if (typeof symbols === 'object') {
    Object.entries(symbols).forEach(([symbolCandidate, entryValue]) => {
      recordEntry(symbolCandidate, entryValue);
    });
  } else {
    return null;
  }

  if (!entries.length) {
    return null;
  }

  entries.sort((a, b) => a[0].localeCompare(b[0]));

  return entries.reduce((acc, [symbol, percent]) => {
    acc[symbol] = percent;
    return acc;
  }, {});
}

function parseDateOnly(value) {
  if (typeof value !== 'string') {
    return null;
  }
  const trimmed = value.trim();
  if (!trimmed) {
    return null;
  }
  const parts = trimmed.split('-');
  if (parts.length === 3) {
    const year = Number(parts[0]);
    const month = Number(parts[1]) - 1;
    const day = Number(parts[2]);
    if (Number.isFinite(year) && Number.isFinite(month) && Number.isFinite(day)) {
      const timestamp = Date.UTC(year, month, day);
      if (!Number.isNaN(timestamp)) {
        return { date: new Date(timestamp), time: timestamp };
      }
    }
  }
  const parsed = new Date(trimmed);
  if (Number.isNaN(parsed.getTime())) {
    return null;
  }
  const timestamp = Date.UTC(
    parsed.getUTCFullYear(),
    parsed.getUTCMonth(),
    parsed.getUTCDate()
  );
  if (Number.isNaN(timestamp)) {
    return null;
  }
  return { date: new Date(timestamp), time: timestamp };
}

function normalizePositiveInteger(value) {
  if (value === null || value === undefined) {
    return null;
  }
  if (typeof value === 'number') {
    const rounded = Math.round(value);
    return Number.isFinite(rounded) && rounded > 0 ? rounded : null;
  }
  if (typeof value === 'string') {
    const trimmed = value.trim();
    if (!trimmed) {
      return null;
    }
    const numeric = Number(trimmed);
    if (!Number.isFinite(numeric)) {
      return null;
    }
    const rounded = Math.round(numeric);
    return Number.isFinite(rounded) && rounded > 0 ? rounded : null;
  }
  if (typeof value === 'object') {
    if (Object.prototype.hasOwnProperty.call(value, 'value')) {
      return normalizePositiveInteger(value.value);
    }
  }
  return null;
}

function normalizeAccountGroupKey(value) {
  if (value === undefined || value === null) {
    return null;
  }
  const stringValue = typeof value === 'string' ? value : String(value);
  if (!stringValue) {
    return null;
  }
  const normalized = stringValue.replace(/\s+/g, ' ').trim();
  if (!normalized) {
    return null;
  }
  return normalized.toLowerCase();
}

function buildInvestmentModelChartKey(modelConfig) {
  if (!modelConfig || typeof modelConfig !== 'object') {
    return null;
  }
  const modelName = typeof modelConfig.model === 'string' ? modelConfig.model.trim() : '';
  if (!modelName) {
    return null;
  }
  const parts = [modelName.toUpperCase()];
  const baseSymbol = typeof modelConfig.symbol === 'string' ? modelConfig.symbol.trim().toUpperCase() : '';
  if (baseSymbol) {
    parts.push(`base:${baseSymbol}`);
  }
  const leveragedSymbol =
    typeof modelConfig.leveragedSymbol === 'string' ? modelConfig.leveragedSymbol.trim().toUpperCase() : '';
  if (leveragedSymbol) {
    parts.push(`lev:${leveragedSymbol}`);
  }
  const reserveSymbol =
    typeof modelConfig.reserveSymbol === 'string' ? modelConfig.reserveSymbol.trim().toUpperCase() : '';
  if (reserveSymbol) {
    parts.push(`res:${reserveSymbol}`);
  }
  return parts.join('|');
}

function resolveAccountModelsForDisplay(account) {
  if (!account || typeof account !== 'object') {
    return [];
  }

  const rawModels = Array.isArray(account.investmentModels) ? account.investmentModels : [];
  const normalized = rawModels
    .map((entry) => {
      if (!entry || typeof entry !== 'object') {
        return null;
      }
      const rawModel = typeof entry.model === 'string' ? entry.model.trim() : '';
      if (!rawModel) {
        return null;
      }
      const normalizedEntry = { model: rawModel };
      if (typeof entry.symbol === 'string' && entry.symbol.trim()) {
        normalizedEntry.symbol = entry.symbol.trim();
      }
      if (typeof entry.leveragedSymbol === 'string' && entry.leveragedSymbol.trim()) {
        normalizedEntry.leveragedSymbol = entry.leveragedSymbol.trim();
      }
      if (typeof entry.reserveSymbol === 'string' && entry.reserveSymbol.trim()) {
        normalizedEntry.reserveSymbol = entry.reserveSymbol.trim();
      }
      if (typeof entry.lastRebalance === 'string' && entry.lastRebalance.trim()) {
        normalizedEntry.lastRebalance = entry.lastRebalance.trim();
      }
      const normalizedPeriod = normalizePositiveInteger(entry.rebalancePeriod);
      if (normalizedPeriod !== null) {
        normalizedEntry.rebalancePeriod = normalizedPeriod;
      }
      if (typeof entry.title === 'string' && entry.title.trim()) {
        normalizedEntry.title = entry.title.trim();
      }
      return normalizedEntry;
    })
    .filter(Boolean);

  if (normalized.length) {
    return normalized;
  }

  const fallbackModel = typeof account.investmentModel === 'string' ? account.investmentModel.trim() : '';
  if (!fallbackModel) {
    return [];
  }

  const fallbackEntry = { model: fallbackModel };
  if (
    typeof account.investmentModelLastRebalance === 'string' &&
    account.investmentModelLastRebalance.trim()
  ) {
    fallbackEntry.lastRebalance = account.investmentModelLastRebalance.trim();
  }
  const fallbackPeriod = normalizePositiveInteger(account.rebalancePeriod);
  if (fallbackPeriod !== null) {
    fallbackEntry.rebalancePeriod = fallbackPeriod;
  }

  return [fallbackEntry];
}

function getAccountLabel(account) {
  if (!account || typeof account !== 'object') {
    return '';
  }
  const displayName = typeof account.displayName === 'string' ? account.displayName.trim() : '';
  if (displayName) {
    return displayName;
  }
  const name = typeof account.name === 'string' ? account.name.trim() : '';
  if (name) {
    return name;
  }
  const number = typeof account.number === 'string' ? account.number.trim() : '';
  if (number) {
    return number;
  }
  return '';
}

function isAccountGroupSelection(value) {
  if (typeof value !== 'string') {
    return false;
  }
  return value.startsWith('group:');
}

function isAggregateAccountSelection(value) {
  return value === 'all' || isAccountGroupSelection(value);
}

function resolveAccountMetadataKey(account) {
  if (!account || typeof account !== 'object') {
    return null;
  }
  const number =
    account.number !== undefined && account.number !== null ? String(account.number).trim() : '';
  if (number) {
    return number;
  }
  const id = account.id !== undefined && account.id !== null ? String(account.id).trim() : '';
  if (id) {
    return id;
  }
  return null;
}

function resolveGroupMetadataKey(group) {
  if (!group || typeof group !== 'object') {
    return null;
  }
  const name = typeof group.name === 'string' ? group.name.trim() : '';
  if (name) {
    return name;
  }
  const id = typeof group.id === 'string' ? group.id.trim() : '';
  return id || null;
}

function extractSymbolsForNews(positions) {
  if (!Array.isArray(positions) || positions.length === 0) {
    return [];
  }
  const seen = new Set();
  const symbols = [];
  for (let index = 0; index < positions.length; index += 1) {
    const position = positions[index];
    const rawSymbol = position && typeof position.symbol === 'string' ? position.symbol.trim() : '';
    if (!rawSymbol) {
      continue;
    }
    const normalized = rawSymbol.toUpperCase();
    if (!normalized || seen.has(normalized)) {
      continue;
    }
    seen.add(normalized);
    symbols.push(normalized);
    if (symbols.length >= MAX_NEWS_SYMBOLS) {
      break;
    }
  }
  return symbols;
}

function normalizeModelAction(action) {
  if (!action) {
    return '';
  }
  const raw = String(action).trim().toLowerCase();
  if (!raw) {
    return '';
  }
  return raw.replace(/[^a-z0-9]+/g, ' ').trim();
}

function isRebalanceAction(action) {
  const normalized = normalizeModelAction(action);
  return normalized.includes('rebalance');
}

function isHoldAction(action) {
  const normalized = normalizeModelAction(action);
  return normalized === '' || normalized === 'hold';
}

function getModelActionPriority(action) {
  if (isRebalanceAction(action)) {
    return 0;
  }
  if (isHoldAction(action)) {
    return 2;
  }
  return 1;
}

function getModelSectionPriority(section) {
  if (!section || typeof section !== 'object') {
    return 2;
  }
  const basePriority = getModelActionPriority(section.evaluationAction);
  if (basePriority === 2) {
    const status = section.evaluationStatus;
    if (status && status !== 'ok') {
      return 1;
    }
  }
  return basePriority;
}

function formatQuantity(value) {
  if (value === null || value === undefined || Number.isNaN(Number(value))) {
    return '—';
  }
  const numeric = Number(value);
  const hasFraction = Math.abs(numeric % 1) > 0.0000001;
  return formatNumber(numeric, {
    minimumFractionDigits: hasFraction ? 4 : 0,
    maximumFractionDigits: hasFraction ? 4 : 0,
  });
}

function formatPortfolioShare(value) {
  if (value === null || value === undefined || Number.isNaN(Number(value))) {
    return '—';
  }
  const numeric = Number(value);
  return `${formatNumber(numeric, { minimumFractionDigits: 2, maximumFractionDigits: 2 })}%`;
}

function buildPositionsAllocationTable(positions) {
  if (!Array.isArray(positions) || positions.length === 0) {
    return 'No positions';
  }

  const columns = [
    {
      key: 'symbol',
      label: 'Symbol',
      getValue: (row) => (row.symbol ? String(row.symbol).trim() : '—'),
    },
    {
      key: 'portfolioShare',
      label: '% of portfolio',
      getValue: (row) => formatPortfolioShare(row.portfolioShare),
    },
    {
      key: 'targetProportion',
      label: 'Target %',
      getValue: (row) => {
        if (!Number.isFinite(row.targetProportion)) {
          return '—';
        }
        return `${formatNumber(row.targetProportion, {
          minimumFractionDigits: 2,
          maximumFractionDigits: 2,
        })}%`;
      },
    },
    {
      key: 'shares',
      label: 'Shares',
      getValue: (row) => {
        const formattedQuantity = formatQuantity(row.openQuantity);
        if (formattedQuantity === '—') {
          return '—';
        }
        const numericQuantity = Number(row.openQuantity);
        const isSingular = Number.isFinite(numericQuantity) && Math.abs(numericQuantity - 1) < 1e-9;
        return `${formattedQuantity} ${isSingular ? 'share' : 'shares'}`;
      },
    },
    {
      key: 'currentValue',
      label: 'Current value',
      getValue: (row) => {
        const formattedValue = formatMoney(row.currentMarketValue);
        if (formattedValue === '—') {
          return '—';
        }
        const currency = row.currency ? String(row.currency).trim().toUpperCase() : '';
        return currency ? `${formattedValue} ${currency}` : formattedValue;
      },
    },
  ];

  const rows = positions.map((position) => {
    return columns.map((column) => {
      try {
        return column.getValue(position) ?? '—';
      } catch (error) {
        console.error('Failed to format column', column.key, error);
        return '—';
      }
    });
  });

  const header = columns.map((column) => column.label);
  const widths = header.map((label, columnIndex) => {
    const maxRowWidth = rows.reduce((max, row) => {
      const value = row[columnIndex];
      const length = typeof value === 'string' ? value.length : String(value ?? '').length;
      return Math.max(max, length);
    }, 0);
    return Math.max(label.length, maxRowWidth);
  });

  const formatRow = (cells) => {
    return cells
      .map((cell, index) => {
        const value = typeof cell === 'string' ? cell : String(cell ?? '');
        return value.padEnd(widths[index], ' ');
      })
      .join('  ');
  };

  const lines = [];
  lines.push(formatRow(header));
  lines.push(
    widths
      .map((width) => {
        return '-'.repeat(width);
      })
      .join('  ')
  );
  rows.forEach((row) => {
    lines.push(formatRow(row));
  });

  const noteEntries = [];
  const seenNotes = new Set();

  const appendNoteEntry = (label, note) => {
    if (!label) {
      return;
    }
    if (typeof note !== 'string') {
      return;
    }
    const trimmed = note.trim();
    if (!trimmed) {
      return;
    }
    const normalized = trimmed.replace(/\r\n/g, '\n');
    const key = `${label}\n${normalized}`;
    if (seenNotes.has(key)) {
      return;
    }
    seenNotes.add(key);
    const noteLines = normalized.split('\n');
    noteLines.forEach((line, index) => {
      if (index === 0) {
        noteEntries.push(`${label}: ${line}`);
      } else {
        noteEntries.push(`  ${line}`);
      }
    });
  };

  positions.forEach((position) => {
    const symbolLabel = position && position.symbol ? String(position.symbol).trim().toUpperCase() : '';
    if (!symbolLabel) {
      return;
    }
    let appended = false;
    if (Array.isArray(position.accountNotes) && position.accountNotes.length) {
      position.accountNotes.forEach((entry) => {
        const noteValue = typeof entry?.notes === 'string' ? entry.notes : '';
        if (!noteValue.trim()) {
          return;
        }
        const accountLabel = entry?.accountDisplayName || entry?.accountNumber || entry?.accountId || null;
        const label = accountLabel ? `${symbolLabel} (${accountLabel})` : symbolLabel;
        appendNoteEntry(label, noteValue);
        appended = true;
      });
    }
    if (!appended) {
      appendNoteEntry(symbolLabel, typeof position.notes === 'string' ? position.notes : '');
    }
  });

  if (noteEntries.length) {
    lines.push('');
    lines.push('Notes:');
    noteEntries.forEach((entry) => {
      lines.push(entry);
    });
  }

  return lines.join('\n');
}

function buildClipboardSummary({ positions, planningContext }) {
  const sections = [];

  if (planningContext && typeof planningContext === 'string') {
    const trimmedContext = planningContext.trim();
    if (trimmedContext) {
      sections.push(`Account context:\n${trimmedContext}`);
    }
  }

  const allocation = buildPositionsAllocationTable(positions);
  if (allocation) {
    sections.push(allocation);
  }

  return sections.join('\n\n');
}

function createEmptyDividendSummary() {
  return {
    entries: [],
    totalsByCurrency: {},
    totalCad: 0,
    totalCount: 0,
    conversionIncomplete: false,
    startDate: null,
    endDate: null,
  };
}

function resolveDividendSummaryForTimeframe(summary, timeframeKey) {
  if (!summary || typeof summary !== 'object') {
    return null;
  }
  const normalizedKey = typeof timeframeKey === 'string' && timeframeKey ? timeframeKey : 'all';
  if (normalizedKey === 'all') {
    return summary;
  }
  const map =
    summary.timeframes && typeof summary.timeframes === 'object' && !Array.isArray(summary.timeframes)
      ? summary.timeframes
      : null;
  if (map) {
    const match = map[normalizedKey];
    if (match && typeof match === 'object') {
      return match;
    }
    const fallback = map.all;
    if (fallback && typeof fallback === 'object') {
      return fallback;
    }
  }
  return summary;
}

function parseDateLike(value) {
  if (!value) {
    return null;
  }
  if (value instanceof Date && !Number.isNaN(value.getTime())) {
    return value;
  }
  if (typeof value === 'string') {
    const trimmed = value.trim();
    if (!trimmed) {
      return null;
    }
    const parsed = new Date(trimmed);
    if (!Number.isNaN(parsed.getTime())) {
      return parsed;
    }
  }
  return null;
}

function aggregateDividendSummaries(dividendsByAccount, accountIds, timeframeKey = 'all') {
  if (!dividendsByAccount || typeof dividendsByAccount !== 'object') {
    return createEmptyDividendSummary();
  }

  const seenIds = new Set();
  const normalizedIds = [];
  if (Array.isArray(accountIds)) {
    accountIds.forEach((accountId) => {
      if (accountId === null || accountId === undefined) {
        return;
      }
      const key = String(accountId);
      if (!key || seenIds.has(key)) {
        return;
      }
      seenIds.add(key);
      normalizedIds.push(key);
    });
  }

  if (!normalizedIds.length) {
    return createEmptyDividendSummary();
  }

  const entryMap = new Map();
  const totalsByCurrency = new Map();
  let totalCad = 0;
  let totalCadHasValue = false;
  let totalCount = 0;
  let conversionIncomplete = false;
  let aggregateStart = null;
  let aggregateEnd = null;
  let processedSummary = false;

  const normalizeCurrencyKey = (currency) => {
    if (typeof currency === 'string' && currency.trim()) {
      return currency.trim().toUpperCase();
    }
    return '';
  };

  normalizedIds.forEach((accountId) => {
    const container = dividendsByAccount[accountId];
    const summary = resolveDividendSummaryForTimeframe(container, timeframeKey);
    if (!summary || typeof summary !== 'object') {
      return;
    }
    processedSummary = true;

    const summaryTotals =
      summary.totalsByCurrency && typeof summary.totalsByCurrency === 'object'
        ? summary.totalsByCurrency
        : {};

    Object.entries(summaryTotals).forEach(([currency, value]) => {
      const numeric = Number(value);
      if (!Number.isFinite(numeric)) {
        return;
      }
      const key = normalizeCurrencyKey(currency);
      const current = totalsByCurrency.get(key) || 0;
      totalsByCurrency.set(key, current + numeric);
    });

    if (Number.isFinite(summary.totalCad)) {
      totalCad += summary.totalCad;
      totalCadHasValue = true;
    }

    if (Number.isFinite(summary.totalCount)) {
      totalCount += summary.totalCount;
    }

    if (summary.conversionIncomplete) {
      conversionIncomplete = true;
    }

    const summaryStart = parseDateLike(summary.startDate);
    if (summaryStart && (!aggregateStart || summaryStart < aggregateStart)) {
      aggregateStart = summaryStart;
    }
    const summaryEnd = parseDateLike(summary.endDate);
    if (summaryEnd && (!aggregateEnd || summaryEnd > aggregateEnd)) {
      aggregateEnd = summaryEnd;
    }

    const entries = Array.isArray(summary.entries) ? summary.entries : [];
    entries.forEach((entry) => {
      if (!entry || typeof entry !== 'object') {
        return;
      }

      const canonicalSymbol =
        typeof entry.symbol === 'string' && entry.symbol.trim() ? entry.symbol.trim() : '';
      const displaySymbol =
        typeof entry.displaySymbol === 'string' && entry.displaySymbol.trim()
          ? entry.displaySymbol.trim()
          : '';
      const description =
        typeof entry.description === 'string' && entry.description.trim()
          ? entry.description.trim()
          : '';
      const rawSymbolsArray = Array.isArray(entry.rawSymbols) ? entry.rawSymbols : [];
      const rawSymbolLabel = rawSymbolsArray
        .map((raw) => (typeof raw === 'string' ? raw.trim() : ''))
        .filter(Boolean)
        .join('|');

      const entryKey =
        canonicalSymbol || displaySymbol || rawSymbolLabel || description || `entry-${entryMap.size}`;

      let aggregateEntry = entryMap.get(entryKey);
      if (!aggregateEntry) {
        aggregateEntry = {
          symbol: canonicalSymbol || null,
          displaySymbol: displaySymbol || canonicalSymbol || null,
          rawSymbols: new Set(),
          description: description || null,
          currencyTotals: new Map(),
          cadAmount: 0,
          cadAmountHasValue: false,
          conversionIncomplete: false,
          activityCount: 0,
          firstDate: null,
          lastDate: null,
          lastTimestamp: null,
          lastAmount: null,
          lastCurrency: null,
          lastDateKey: null,
          lastDateTotals: new Map(),
          lineItems: [],
        };
        entryMap.set(entryKey, aggregateEntry);
      } else {
        if (!aggregateEntry.symbol && canonicalSymbol) {
          aggregateEntry.symbol = canonicalSymbol;
        }
        if (!aggregateEntry.displaySymbol && (displaySymbol || canonicalSymbol)) {
          aggregateEntry.displaySymbol = displaySymbol || canonicalSymbol;
        }
        if (!aggregateEntry.description && description) {
          aggregateEntry.description = description;
        }
      }

      rawSymbolsArray.forEach((raw) => {
        if (typeof raw === 'string' && raw.trim()) {
          aggregateEntry.rawSymbols.add(raw.trim());
        }
      });

      const entryTotals =
        entry.currencyTotals && typeof entry.currencyTotals === 'object'
          ? entry.currencyTotals
          : {};
      Object.entries(entryTotals).forEach(([currency, value]) => {
        const numeric = Number(value);
        if (!Number.isFinite(numeric)) {
          return;
        }
        const key = normalizeCurrencyKey(currency);
        const current = aggregateEntry.currencyTotals.get(key) || 0;
        aggregateEntry.currencyTotals.set(key, current + numeric);
      });

      const cadAmount = Number(entry.cadAmount);
      if (Number.isFinite(cadAmount)) {
        aggregateEntry.cadAmount += cadAmount;
        aggregateEntry.cadAmountHasValue = true;
      }

      if (entry.conversionIncomplete) {
        aggregateEntry.conversionIncomplete = true;
      }

      const activityCount = Number(entry.activityCount);
      if (Number.isFinite(activityCount)) {
        aggregateEntry.activityCount += activityCount;
      }

      const entryFirst = parseDateLike(entry.firstDate || entry.startDate);
      if (entryFirst && (!aggregateEntry.firstDate || entryFirst < aggregateEntry.firstDate)) {
        aggregateEntry.firstDate = entryFirst;
      }

      const entryLast = parseDateLike(entry.lastDate || entry.endDate);
      if (entryLast && (!aggregateEntry.lastDate || entryLast > aggregateEntry.lastDate)) {
        aggregateEntry.lastDate = entryLast;
      }

      const entryTimestamp = parseDateLike(entry.lastTimestamp || entry.lastDate || entry.endDate);
      const entryDateKey = entryTimestamp
        ? entryTimestamp.toISOString().slice(0, 10)
        : typeof entry.lastDate === 'string' && entry.lastDate.trim()
        ? entry.lastDate.trim().slice(0, 10)
        : null;
      const normalizedLastAmount = Number(entry.lastAmount);
      const hasNormalizedAmount = Number.isFinite(normalizedLastAmount);
      const normalizedLastCurrency =
        typeof entry.lastCurrency === 'string' && entry.lastCurrency.trim()
          ? entry.lastCurrency.trim().toUpperCase()
          : null;

      const isLaterTimestamp =
        entryTimestamp && (!aggregateEntry.lastTimestamp || entryTimestamp > aggregateEntry.lastTimestamp);
      const isLaterDateKey =
        !entryTimestamp &&
        entryDateKey &&
        (!aggregateEntry.lastDateKey || entryDateKey > aggregateEntry.lastDateKey);

      if (isLaterTimestamp || isLaterDateKey) {
        if (isLaterTimestamp) {
          aggregateEntry.lastTimestamp = entryTimestamp;
        } else if (!aggregateEntry.lastTimestamp && entryTimestamp) {
          aggregateEntry.lastTimestamp = entryTimestamp;
        }
        const computedDateKey = entryDateKey || (entryTimestamp ? entryTimestamp.toISOString().slice(0, 10) : null);
        const shouldResetTotals =
          !computedDateKey ||
          !(aggregateEntry.lastDateTotals instanceof Map) ||
          aggregateEntry.lastDateKey !== computedDateKey;
        aggregateEntry.lastDateKey = computedDateKey;
        aggregateEntry.lastAmount = hasNormalizedAmount ? normalizedLastAmount : null;
        aggregateEntry.lastCurrency = normalizedLastCurrency || null;
        if (shouldResetTotals) {
          aggregateEntry.lastDateTotals = new Map();
        }
      } else if (!aggregateEntry.lastTimestamp && entryTimestamp) {
        aggregateEntry.lastTimestamp = entryTimestamp;
      }

      if (entryDateKey && aggregateEntry.lastDateKey === entryDateKey && hasNormalizedAmount) {
        if (!(aggregateEntry.lastDateTotals instanceof Map)) {
          aggregateEntry.lastDateTotals = new Map();
        }
        const currencyKey = normalizedLastCurrency || '';
        const current = aggregateEntry.lastDateTotals.get(currencyKey) || 0;
        aggregateEntry.lastDateTotals.set(currencyKey, current + normalizedLastAmount);
        if (!aggregateEntry.lastCurrency && normalizedLastCurrency) {
          aggregateEntry.lastCurrency = normalizedLastCurrency;
        }
        if (!Number.isFinite(aggregateEntry.lastAmount) || aggregateEntry.lastAmount === null) {
          aggregateEntry.lastAmount = normalizedLastAmount;
        }
      }

      const lineItems = Array.isArray(entry.lineItems) ? entry.lineItems : [];
      lineItems.forEach((lineItem, lineIndex) => {
        if (!lineItem || typeof lineItem !== 'object') {
          return;
        }

        const normalizedLineItem = { ...lineItem };
        if (!normalizedLineItem.symbol && canonicalSymbol) {
          normalizedLineItem.symbol = canonicalSymbol;
        }
        if (!normalizedLineItem.displaySymbol && (displaySymbol || canonicalSymbol)) {
          normalizedLineItem.displaySymbol = displaySymbol || canonicalSymbol;
        }
        if (!normalizedLineItem.description && description) {
          normalizedLineItem.description = description;
        }
        if (!normalizedLineItem.lineItemId) {
          normalizedLineItem.lineItemId = `${entryKey}:${lineIndex}`;
        }

        aggregateEntry.lineItems.push(normalizedLineItem);
      });
    });
  });

  if (!processedSummary) {
    return createEmptyDividendSummary();
  }

  let computedStart = aggregateStart;
  let computedEnd = aggregateEnd;

  const finalEntries = Array.from(entryMap.values()).map((entry) => {
    if (entry.firstDate && (!computedStart || entry.firstDate < computedStart)) {
      computedStart = entry.firstDate;
    }
    if (entry.lastDate && (!computedEnd || entry.lastDate > computedEnd)) {
      computedEnd = entry.lastDate;
    }

    const rawSymbols = Array.from(entry.rawSymbols);
    const currencyTotalsObject = {};
    entry.currencyTotals.forEach((value, currency) => {
      currencyTotalsObject[currency] = value;
    });

    const cadAmount = entry.cadAmountHasValue ? entry.cadAmount : null;
    const magnitude =
      cadAmount !== null
        ? Math.abs(cadAmount)
        : Array.from(entry.currencyTotals.values()).reduce((sum, value) => sum + Math.abs(value), 0);

    const lastDateTotalsMap =
      entry.lastDateKey && entry.lastDateTotals instanceof Map ? entry.lastDateTotals : null;
    let lastAmount = Number.isFinite(entry.lastAmount) ? entry.lastAmount : null;
    let lastCurrency = entry.lastCurrency || null;
    if (lastDateTotalsMap && lastDateTotalsMap.size > 0) {
      const preferredKey = lastCurrency || '';
      if (preferredKey && lastDateTotalsMap.has(preferredKey)) {
        const summed = lastDateTotalsMap.get(preferredKey);
        if (Number.isFinite(summed)) {
          lastAmount = summed;
        }
      } else if (!preferredKey && lastDateTotalsMap.has('')) {
        const summed = lastDateTotalsMap.get('');
        if (Number.isFinite(summed)) {
          lastAmount = summed;
        }
      } else if (lastDateTotalsMap.size === 1) {
        const [currencyKey, summed] = lastDateTotalsMap.entries().next().value;
        if (Number.isFinite(summed)) {
          lastAmount = summed;
          lastCurrency = currencyKey || null;
        }
      } else {
        const firstValid = Array.from(lastDateTotalsMap.entries()).find(([, value]) =>
          Number.isFinite(value)
        );
        if (firstValid) {
          const [currencyKey, summed] = firstValid;
          lastAmount = summed;
          if (currencyKey) {
            lastCurrency = currencyKey;
          }
        }
      }
    }

    const normalizedLineItems = Array.isArray(entry.lineItems)
      ? entry.lineItems
          .map((lineItem) => {
            if (!lineItem || typeof lineItem !== 'object') {
              return null;
            }

            const rawLineSymbols = Array.isArray(lineItem.rawSymbols)
              ? lineItem.rawSymbols
                  .map((value) => (typeof value === 'string' ? value.trim() : ''))
                  .filter(Boolean)
              : null;
            const lineCurrencyTotals = {};
            if (lineItem && typeof lineItem.currencyTotals === 'object' && lineItem.currencyTotals) {
              Object.entries(lineItem.currencyTotals).forEach(([currency, value]) => {
                const numeric = Number(value);
                if (!Number.isFinite(numeric)) {
                  return;
                }
                const key = normalizeCurrencyKey(currency);
                lineCurrencyTotals[key] = (lineCurrencyTotals[key] || 0) + numeric;
              });
            }
            if (!Object.keys(lineCurrencyTotals).length) {
              const fallbackAmount = Number(lineItem.amount);
              if (Number.isFinite(fallbackAmount)) {
                const fallbackCurrency = normalizeCurrencyKey(lineItem.currency);
                lineCurrencyTotals[fallbackCurrency] = (lineCurrencyTotals[fallbackCurrency] || 0) + fallbackAmount;
              }
            }

            const firstDate =
              (typeof lineItem.firstDate === 'string' && lineItem.firstDate.trim()) ||
              (typeof lineItem.startDate === 'string' && lineItem.startDate.trim()) ||
              (typeof lineItem.date === 'string' && lineItem.date.trim()) ||
              null;
            const lastDate =
              (typeof lineItem.lastDate === 'string' && lineItem.lastDate.trim()) ||
              (typeof lineItem.endDate === 'string' && lineItem.endDate.trim()) ||
              firstDate;
            const timestamp =
              lineItem.lastTimestamp || lineItem.timestamp ||
              (lastDate ? `${lastDate}T00:00:00.000Z` : null);
            const lastAmount = Number.isFinite(lineItem.lastAmount)
              ? lineItem.lastAmount
              : Number.isFinite(lineItem.amount)
              ? lineItem.amount
              : null;
            const cadAmount = Number.isFinite(lineItem.cadAmount) ? lineItem.cadAmount : null;

            return {
              symbol: lineItem.symbol || entry.symbol || null,
              displaySymbol:
                lineItem.displaySymbol ||
                lineItem.symbol ||
                entry.displaySymbol ||
                entry.symbol ||
                (rawLineSymbols && rawLineSymbols.length ? rawLineSymbols[0] : null) ||
                null,
              rawSymbols: rawLineSymbols && rawLineSymbols.length ? rawLineSymbols : undefined,
              description: lineItem.description || entry.description || null,
              currencyTotals: lineCurrencyTotals,
              cadAmount,
              conversionIncomplete: lineItem.conversionIncomplete ? true : undefined,
              activityCount: Number.isFinite(lineItem.activityCount) ? lineItem.activityCount : 1,
              firstDate,
              lastDate,
              lastTimestamp: typeof timestamp === 'string' ? timestamp : null,
              lastAmount: Number.isFinite(lastAmount) ? lastAmount : null,
              lastCurrency: (function resolveLineItemCurrency() {
                const candidate =
                  (typeof lineItem.lastCurrency === 'string' && lineItem.lastCurrency.trim()) ||
                  (typeof lineItem.currency === 'string' && lineItem.currency.trim()) ||
                  null;
                return candidate ? normalizeCurrencyKey(candidate) : null;
              })(),
              lineItemId:
                (typeof lineItem.lineItemId === 'string' && lineItem.lineItemId.trim()) ||
                (typeof lineItem.id === 'string' && lineItem.id.trim()) ||
                null,
              accountId: lineItem.accountId || null,
              accountLabel: lineItem.accountLabel || null,
            };
          })
          .filter(Boolean)
      : [];

    return {
      symbol: entry.symbol || null,
      displaySymbol:
        entry.displaySymbol || entry.symbol || (rawSymbols.length ? rawSymbols[0] : null) || null,
      rawSymbols: rawSymbols.length ? rawSymbols : undefined,
      description: entry.description || null,
      currencyTotals: currencyTotalsObject,
      cadAmount,
      conversionIncomplete: entry.conversionIncomplete || undefined,
      activityCount: entry.activityCount,
      firstDate: entry.firstDate ? entry.firstDate.toISOString().slice(0, 10) : null,
      lastDate: entry.lastDate ? entry.lastDate.toISOString().slice(0, 10) : null,
      lastTimestamp: entry.lastTimestamp ? entry.lastTimestamp.toISOString() : null,
      lastAmount: Number.isFinite(lastAmount) ? lastAmount : null,
      lastCurrency: lastCurrency || null,
      _magnitude: magnitude,
      lineItems: normalizedLineItems.length ? normalizedLineItems : undefined,
    };
  });

  finalEntries.sort((a, b) => (b._magnitude || 0) - (a._magnitude || 0));

  const cleanedEntries = finalEntries.map((entry) => {
    const cleaned = { ...entry };
    delete cleaned._magnitude;
    if (!cleaned.rawSymbols) {
      delete cleaned.rawSymbols;
    }
    if (!cleaned.conversionIncomplete) {
      delete cleaned.conversionIncomplete;
    }
    return cleaned;
  });

  const totalsByCurrencyObject = {};
  totalsByCurrency.forEach((value, currency) => {
    totalsByCurrencyObject[currency] = value;
  });

  return {
    entries: cleanedEntries,
    totalsByCurrency: totalsByCurrencyObject,
    totalCad: totalCadHasValue ? totalCad : null,
    totalCount,
    conversionIncomplete: conversionIncomplete || undefined,
    startDate: computedStart ? computedStart.toISOString().slice(0, 10) : null,
    endDate: computedEnd ? computedEnd.toISOString().slice(0, 10) : null,
  };
}

const BALANCE_AGGREGATE_FIELDS = [
  'totalEquity',
  'marketValue',
  'cash',
  'buyingPower',
  'maintenanceExcess',
  'dayPnl',
  'openPnl',
  'totalPnl',
  'totalCost',
  'realizedPnl',
  'unrealizedPnl',
];

function aggregateAccountBalanceSummaries(accountBalances, accountIds) {
  if (!accountBalances || typeof accountBalances !== 'object') {
    return null;
  }

  const normalizedIds = Array.from(
    new Set(
      (Array.isArray(accountIds) ? accountIds : [])
        .map((id) => (id === undefined || id === null ? '' : String(id).trim()))
        .filter(Boolean)
    )
  );

  if (!normalizedIds.length) {
    return null;
  }

  const combinedAccumulators = Object.create(null);
  const perCurrencyAccumulators = Object.create(null);

  const ensureBucket = (container, currency) => {
    const key = currency || '';
    if (!container[key]) {
      container[key] = {
        currency: currency || null,
        isRealTime: false,
        __counts: Object.create(null),
      };
    }
    return container[key];
  };

  normalizedIds.forEach((accountId) => {
    const summary = normalizeAccountBalanceSummary(accountBalances[accountId]);
    if (!summary) {
      return;
    }

    const combine = (source, target) => {
      if (!source || typeof source !== 'object') {
        return;
      }
      Object.entries(source).forEach(([currencyKey, entry]) => {
        if (!entry || typeof entry !== 'object') {
          return;
        }
        const bucket = ensureBucket(target, currencyKey);
        BALANCE_AGGREGATE_FIELDS.forEach((field) => {
          const raw = entry[field];
          const value = typeof raw === 'number' ? raw : Number(raw);
          if (Number.isFinite(value)) {
            const current = typeof bucket[field] === 'number' ? bucket[field] : 0;
            bucket[field] = current + value;
            bucket.__counts[field] = (bucket.__counts[field] || 0) + 1;
          }
        });
        if (entry.isRealTime) {
          bucket.isRealTime = true;
        }
      });
    };

    combine(summary.combined, combinedAccumulators);
    combine(summary.perCurrency, perCurrencyAccumulators);
  });

  const finalize = (container) => {
    const entries = Object.entries(container)
      .map(([currencyKey, entry]) => {
        const result = {};
        if (entry.currency !== undefined) {
          result.currency = entry.currency;
        } else if (currencyKey) {
          result.currency = currencyKey;
        }
        if (entry.isRealTime) {
          result.isRealTime = true;
        }
        BALANCE_AGGREGATE_FIELDS.forEach((field) => {
          if (entry.__counts[field] > 0) {
            result[field] = entry[field];
          }
        });
        return [currencyKey, result];
      })
      .filter(([, value]) => Object.keys(value).length > 0);

    if (!entries.length) {
      return null;
    }

    return entries.reduce((acc, [key, value]) => {
      acc[key] = value;
      return acc;
    }, {});
  };

  const combined = finalize(combinedAccumulators);
  const perCurrency = finalize(perCurrencyAccumulators);

  if (!combined && !perCurrency) {
    return null;
  }

  const summary = {};
  if (combined) {
    summary.combined = combined;
  }
  if (perCurrency) {
    summary.perCurrency = perCurrency;
  }
  return summary;
}

function resolveEarliestCagrStartDate(accountFunding, accountIds) {
  if (!accountFunding || typeof accountFunding !== 'object') {
    return null;
  }
  if (!Array.isArray(accountIds) || !accountIds.length) {
    return null;
  }

  let allHaveCagrStart = true;
  let earliest = null;

  accountIds.forEach((accountId) => {
    const key = accountId === undefined || accountId === null ? '' : String(accountId).trim();
    if (!key) {
      allHaveCagrStart = false;
      return;
    }
    const entry = accountFunding[key];
    if (!entry || typeof entry !== 'object') {
      allHaveCagrStart = false;
      return;
    }
    const raw = entry.cagrStartDate;
    const trimmed = typeof raw === 'string' ? raw.trim() : '';
    if (!trimmed) {
      allHaveCagrStart = false;
      return;
    }
    if (!earliest || trimmed < earliest) {
      earliest = trimmed;
    }
  });

  if (!allHaveCagrStart || !earliest) {
    return null;
  }
  return earliest;
}

function aggregateFundingSummariesForAccounts(accountFunding, accountIds) {
  if (!accountFunding || typeof accountFunding !== 'object') {
    return null;
  }

  const normalizedIds = Array.from(
    new Set(
      (Array.isArray(accountIds) ? accountIds : [])
        .map((id) => (id === undefined || id === null ? '' : String(id).trim()))
        .filter(Boolean)
    )
  );

  if (!normalizedIds.length) {
    return null;
  }

  let netDepositsTotal = 0;
  let netDepositsCount = 0;
  let netDepositsAllTimeTotal = 0;
  let netDepositsAllTimeCount = 0;
  let totalPnlTotal = 0;
  let totalPnlCount = 0;
  let totalPnlAllTimeTotal = 0;
  let totalPnlAllTimeCount = 0;
  let totalEquityTotal = 0;
  let totalEquityCount = 0;

  normalizedIds.forEach((accountId) => {
    const entry = accountFunding[accountId];
    if (!entry || typeof entry !== 'object') {
      return;
    }
    const netDepositsCad = entry?.netDeposits?.combinedCad;
    if (isFiniteNumber(netDepositsCad)) {
      netDepositsTotal += netDepositsCad;
      netDepositsCount += 1;
    }
    const netDepositsAllTimeCad = entry?.netDeposits?.allTimeCad;
    if (isFiniteNumber(netDepositsAllTimeCad)) {
      netDepositsAllTimeTotal += netDepositsAllTimeCad;
      netDepositsAllTimeCount += 1;
    }
    const totalPnlCad = entry?.totalPnl?.combinedCad;
    if (isFiniteNumber(totalPnlCad)) {
      totalPnlTotal += totalPnlCad;
      totalPnlCount += 1;
    }
    const totalPnlAllTimeCad = entry?.totalPnl?.allTimeCad;
    if (isFiniteNumber(totalPnlAllTimeCad)) {
      totalPnlAllTimeTotal += totalPnlAllTimeCad;
      totalPnlAllTimeCount += 1;
    }
    const totalEquityCad = entry?.totalEquityCad;
    if (isFiniteNumber(totalEquityCad)) {
      totalEquityTotal += totalEquityCad;
      totalEquityCount += 1;
    }
  });

  const aggregate = {};
  let hasAggregateData = false;

  if (netDepositsCount > 0 || netDepositsAllTimeCount > 0) {
    aggregate.netDeposits = {};
    if (netDepositsCount > 0) aggregate.netDeposits.combinedCad = netDepositsTotal;
    if (netDepositsAllTimeCount > 0) aggregate.netDeposits.allTimeCad = netDepositsAllTimeTotal;
    hasAggregateData = true;
  }
  if (totalPnlCount > 0 || totalPnlAllTimeCount > 0) {
    aggregate.totalPnl = {};
    if (totalPnlCount > 0) aggregate.totalPnl.combinedCad = totalPnlTotal;
    if (totalPnlAllTimeCount > 0) aggregate.totalPnl.allTimeCad = totalPnlAllTimeTotal;
    hasAggregateData = true;
  } else if ((netDepositsCount > 0 || netDepositsAllTimeCount > 0) && totalEquityCount > 0) {
    const derivedCombined = netDepositsCount > 0 ? totalEquityTotal - netDepositsTotal : null;
    const derivedAllTime = netDepositsAllTimeCount > 0 ? totalEquityTotal - netDepositsAllTimeTotal : null;
    if (isFiniteNumber(derivedCombined) || isFiniteNumber(derivedAllTime)) {
      aggregate.totalPnl = {};
      if (isFiniteNumber(derivedCombined)) aggregate.totalPnl.combinedCad = derivedCombined;
      if (isFiniteNumber(derivedAllTime)) aggregate.totalPnl.allTimeCad = derivedAllTime;
      hasAggregateData = true;
    }
  }
  if (totalEquityCount > 0) {
    aggregate.totalEquityCad = totalEquityTotal;
    hasAggregateData = true;
  }

  const derivedCagrStartDate = resolveEarliestCagrStartDate(accountFunding, normalizedIds);
  if (derivedCagrStartDate) {
    aggregate.cagrStartDate = derivedCagrStartDate;
    hasAggregateData = true;
  }

  return hasAggregateData ? aggregate : null;
}

function aggregateTotalPnlEntries(totalPnlMap, accountIds) {
  if (!totalPnlMap || typeof totalPnlMap !== 'object') {
    return null;
  }

  const normalizedIds = Array.from(
    new Set(
      (Array.isArray(accountIds) ? accountIds : [])
        .map((id) => (id === undefined || id === null ? '' : String(id).trim()))
        .filter(Boolean)
    )
  );

  if (!normalizedIds.length) {
    return null;
  }

  const aggregateEntries = new Map();
  const aggregateEntriesNoFx = new Map();
  let fxEffectTotal = 0;
  let fxEffectHasValue = false;
  let latestAsOf = null;

  const addEntryToMap = (bucket, sourceEntry) => {
    const key =
      typeof sourceEntry?.symbol === 'string' && sourceEntry.symbol.trim()
        ? sourceEntry.symbol.trim().toUpperCase()
        : null;
    if (!key) {
      return;
    }
    const existing = bucket.get(key);
    if (!existing) {
      const clone = {};
      Object.entries(sourceEntry).forEach(([field, value]) => {
        if (value !== undefined) {
          if (typeof value === 'number') {
            clone[field] = Number.isFinite(value) ? value : value;
          } else if (Array.isArray(value)) {
            clone[field] = value.slice();
          } else if (value && typeof value === 'object') {
            clone[field] = { ...value };
          } else {
            clone[field] = value;
          }
        }
      });
      bucket.set(key, clone);
      return;
    }
    Object.entries(sourceEntry).forEach(([field, value]) => {
      if (typeof value === 'number' && Number.isFinite(value)) {
        const current = typeof existing[field] === 'number' && Number.isFinite(existing[field]) ? existing[field] : 0;
        existing[field] = current + value;
      } else if (existing[field] === undefined) {
        existing[field] = value;
      }
    });
  };

  normalizedIds.forEach((accountId) => {
    const entry = totalPnlMap[accountId];
    if (!entry || typeof entry !== 'object') {
      return;
    }
    if (Array.isArray(entry.entries)) {
      entry.entries.forEach((symbolEntry) => addEntryToMap(aggregateEntries, symbolEntry));
    }
    if (Array.isArray(entry.entriesNoFx)) {
      entry.entriesNoFx.forEach((symbolEntry) => addEntryToMap(aggregateEntriesNoFx, symbolEntry));
    }
    const fx = entry.fxEffectCad;
    if (Number.isFinite(fx)) {
      fxEffectTotal += fx;
      fxEffectHasValue = true;
    }
    const asOf = typeof entry.asOf === 'string' ? entry.asOf : null;
    if (asOf && (!latestAsOf || asOf > latestAsOf)) {
      latestAsOf = asOf;
    }
  });

  const entries = Array.from(aggregateEntries.values()).sort((a, b) => {
    const aMagnitude = Math.abs(Number(a.totalPnlCad) || 0);
    const bMagnitude = Math.abs(Number(b.totalPnlCad) || 0);
    if (aMagnitude !== bMagnitude) {
      return bMagnitude - aMagnitude;
    }
    const aSymbol = typeof a.symbol === 'string' ? a.symbol : '';
    const bSymbol = typeof b.symbol === 'string' ? b.symbol : '';
    return aSymbol.localeCompare(bSymbol);
  });

  const entriesNoFx = Array.from(aggregateEntriesNoFx.values()).sort((a, b) => {
    const aMagnitude = Math.abs(Number(a.totalPnlCad) || 0);
    const bMagnitude = Math.abs(Number(b.totalPnlCad) || 0);
    if (aMagnitude !== bMagnitude) {
      return bMagnitude - aMagnitude;
    }
    const aSymbol = typeof a.symbol === 'string' ? a.symbol : '';
    const bSymbol = typeof b.symbol === 'string' ? b.symbol : '';
    return aSymbol.localeCompare(bSymbol);
  });

  if (!entries.length && !entriesNoFx.length && !fxEffectHasValue) {
    return null;
  }

  const payload = {};
  if (entries.length) {
    payload.entries = entries;
  }
  if (entriesNoFx.length) {
    payload.entriesNoFx = entriesNoFx;
  }
  if (fxEffectHasValue) {
    payload.fxEffectCad = fxEffectTotal;
  }
  if (latestAsOf) {
    payload.asOf = latestAsOf;
  }
  return payload;
}

function summaryRepresentsAllAccounts(summary) {
  if (!summary || typeof summary !== 'object') {
    return false;
  }

  const resolvedAccountId =
    typeof summary.resolvedAccountId === 'string' ? summary.resolvedAccountId.trim() : '';
  if (resolvedAccountId === 'all') {
    return true;
  }

  const requestedAccountId =
    typeof summary.requestedAccountId === 'string' ? summary.requestedAccountId.trim() : '';
  if (requestedAccountId === 'all') {
    return true;
  }

  const accounts = Array.isArray(summary.accounts) ? summary.accounts : [];
  const filteredAccountIds = Array.isArray(summary.filteredAccountIds)
    ? summary.filteredAccountIds
    : [];

  if (!accounts.length || !filteredAccountIds.length) {
    return false;
  }

  const normalizedAccountIds = accounts
    .map((account) => {
      if (!account || typeof account !== 'object') {
        return '';
      }
      if (account.id !== undefined && account.id !== null) {
        return String(account.id).trim();
      }
      return '';
    })
    .filter(Boolean);

  if (!normalizedAccountIds.length) {
    return false;
  }

  const normalizedFilteredIds = filteredAccountIds
    .map((value) => (value !== undefined && value !== null ? String(value).trim() : ''))
    .filter(Boolean);

  if (normalizedFilteredIds.length < normalizedAccountIds.length) {
    return false;
  }

  const filteredSet = new Set(normalizedFilteredIds);

  return normalizedAccountIds.every((accountId) => filteredSet.has(accountId));
}

function deriveSummaryFromSuperset(baseData, selectionKey) {
  if (!baseData || typeof baseData !== 'object') {
    return null;
  }

  const normalizedKey = typeof selectionKey === 'string' ? selectionKey.trim() : '';
  if (!normalizedKey || normalizedKey === 'default') {
    return null;
  }
  if (normalizedKey === 'all') {
    return baseData;
  }

  const allAccounts = Array.isArray(baseData.accounts) ? baseData.accounts : [];
  const accountIdSet = new Set();
  const accountNumberSet = new Set();

  if (isAccountGroupSelection(normalizedKey)) {
    const groups = Array.isArray(baseData.accountGroups) ? baseData.accountGroups : [];
    const group = groups.find((entry) => entry && entry.id === normalizedKey);
    if (!group) {
      return null;
    }
    (Array.isArray(group.accountIds) ? group.accountIds : []).forEach((value) => {
      if (value !== undefined && value !== null) {
        const key = String(value).trim();
        if (key) {
          accountIdSet.add(key);
        }
      }
    });
    (Array.isArray(group.accountNumbers) ? group.accountNumbers : []).forEach((value) => {
      if (value !== undefined && value !== null) {
        const key = String(value).trim();
        if (key) {
          accountNumberSet.add(key);
        }
      }
    });
  } else {
    accountIdSet.add(normalizedKey);
  }

  allAccounts.forEach((account) => {
    if (!account || typeof account !== 'object') {
      return;
    }
    const id = account.id !== undefined && account.id !== null ? String(account.id) : null;
    const numberRaw =
      account.number !== undefined && account.number !== null
        ? account.number
        : account.accountNumber !== undefined && account.accountNumber !== null
          ? account.accountNumber
          : null;
    const number = numberRaw !== undefined && numberRaw !== null ? String(numberRaw) : null;
    if (normalizedKey === number) {
      if (id) {
        accountIdSet.add(id);
      }
      if (number) {
        accountNumberSet.add(number);
      }
    }
    if (accountNumberSet.has(number) && id) {
      accountIdSet.add(id);
    }
  });

  const normalizedAccountIds = Array.from(accountIdSet);
  const normalizedAccountNumbers = Array.from(accountNumberSet);
  if (!normalizedAccountIds.length && !normalizedAccountNumbers.length) {
    return null;
  }

  const matchesSelection = (idCandidate, numberCandidate) => {
    const idKey = idCandidate !== undefined && idCandidate !== null ? String(idCandidate).trim() : '';
    const numberKey = numberCandidate !== undefined && numberCandidate !== null ? String(numberCandidate).trim() : '';
    if (idKey && normalizedAccountIds.includes(idKey)) {
      return true;
    }
    if (numberKey && normalizedAccountNumbers.includes(numberKey)) {
      return true;
    }
    return false;
  };

  const positions = Array.isArray(baseData.positions)
    ? baseData.positions.filter((position) =>
        matchesSelection(position?.accountId, position?.accountNumber)
      )
    : [];

  const orderedAccountIds = [];
  const seenAccounts = new Set();
  const pushAccountId = (value) => {
    const key = value === undefined || value === null ? '' : String(value).trim();
    if (!key || seenAccounts.has(key)) {
      return;
    }
    seenAccounts.add(key);
    orderedAccountIds.push(key);
  };

  normalizedAccountIds.forEach(pushAccountId);
  positions.forEach((position) => {
    if (position && position.accountId !== undefined && position.accountId !== null) {
      pushAccountId(position.accountId);
    }
  });

  if (!orderedAccountIds.length && normalizedAccountNumbers.length) {
    normalizedAccountNumbers.forEach((numberKey) => {
      const match = allAccounts.find((account) => {
        const accountNumber =
          account && account.number !== undefined && account.number !== null
            ? String(account.number)
            : account && account.accountNumber !== undefined && account.accountNumber !== null
              ? String(account.accountNumber)
              : '';
        return accountNumber === numberKey;
      });
      if (match && match.id !== undefined && match.id !== null) {
        pushAccountId(match.id);
      }
    });
  }

  if (!orderedAccountIds.length) {
    normalizedAccountIds.forEach(pushAccountId);
  }

  if (!orderedAccountIds.length) {
    return null;
  }

  const orders = Array.isArray(baseData.orders)
    ? baseData.orders.filter((order) => matchesSelection(order?.accountId, order?.accountNumber))
    : [];

  let balances = null;
  if (orderedAccountIds.length === 1) {
    const primaryId = orderedAccountIds[0];
    balances = normalizeAccountBalanceSummary(
      baseData.accountBalances && baseData.accountBalances[primaryId]
    );
  }
  if (!balances) {
    balances = aggregateAccountBalanceSummaries(baseData.accountBalances, orderedAccountIds);
  }

  const fundingMap =
    baseData.accountFunding && typeof baseData.accountFunding === 'object'
      ? baseData.accountFunding
      : EMPTY_OBJECT;
  let nextAccountFunding = fundingMap;

  const dividendsMap =
    baseData.accountDividends && typeof baseData.accountDividends === 'object'
      ? baseData.accountDividends
      : EMPTY_OBJECT;
  let nextAccountDividends = dividendsMap;
  if (isAccountGroupSelection(normalizedKey) || orderedAccountIds.length > 1) {
    const aggregateDividends = aggregateDividendSummaries(dividendsMap, orderedAccountIds, 'all');
    if (aggregateDividends && (!dividendsMap[normalizedKey] || isAccountGroupSelection(normalizedKey))) {
      nextAccountDividends = { ...dividendsMap, [normalizedKey]: aggregateDividends };
    }
  }

  const totalPnlMap =
    baseData.accountTotalPnlBySymbol && typeof baseData.accountTotalPnlBySymbol === 'object'
      ? baseData.accountTotalPnlBySymbol
      : null;
  let nextTotalPnlMap = totalPnlMap;
  if (totalPnlMap && (isAccountGroupSelection(normalizedKey) || orderedAccountIds.length > 1)) {
    const aggregate = aggregateTotalPnlEntries(totalPnlMap, orderedAccountIds);
    if (aggregate) {
      nextTotalPnlMap = { ...totalPnlMap, [normalizedKey]: aggregate };
    }
  }

  const totalPnlAllMap =
    baseData.accountTotalPnlBySymbolAll && typeof baseData.accountTotalPnlBySymbolAll === 'object'
      ? baseData.accountTotalPnlBySymbolAll
      : null;
  let nextTotalPnlAllMap = totalPnlAllMap;
  if (totalPnlAllMap && (isAccountGroupSelection(normalizedKey) || orderedAccountIds.length > 1)) {
    const aggregateAll = aggregateTotalPnlEntries(totalPnlAllMap, orderedAccountIds);
    if (aggregateAll) {
      nextTotalPnlAllMap = { ...totalPnlAllMap, [normalizedKey]: aggregateAll };
    }
  }

  const totalPnlSeriesMap =
    baseData.accountTotalPnlSeries && typeof baseData.accountTotalPnlSeries === 'object'
      ? baseData.accountTotalPnlSeries
      : null;
  let nextTotalPnlSeriesMap = null;
  if (totalPnlSeriesMap) {
    nextTotalPnlSeriesMap = {};
    orderedAccountIds.forEach((accountId) => {
      const entry = totalPnlSeriesMap[accountId];
      if (entry && typeof entry === 'object') {
        nextTotalPnlSeriesMap[accountId] = entry;
      }
    });
    // Also include a group/all entry when present so aggregate dialogs can seed instantly
    if (isAccountGroupSelection(normalizedKey)) {
      const groupEntry = totalPnlSeriesMap[normalizedKey];
      if (groupEntry && typeof groupEntry === 'object') {
        nextTotalPnlSeriesMap[normalizedKey] = groupEntry;
      }
    } else if (normalizedKey === 'all' && totalPnlSeriesMap['all']) {
      nextTotalPnlSeriesMap['all'] = totalPnlSeriesMap['all'];
    }
  }

  // Prefer composing group/all funding from per-account series when available so that
  // the summary pod matches the Total P&L dialog and avoids double counting.
  if ((isAccountGroupSelection(normalizedKey) || normalizedKey === 'all') && orderedAccountIds.length) {
    let composed = null;
    const derivedGroupCagrStartDate = resolveEarliestCagrStartDate(fundingMap, orderedAccountIds);
    if (nextTotalPnlSeriesMap) {
      let earliestAllStart = null;
      let latestAllEnd = null;

      const considerAllSeriesWindow = (seriesObj) => {
        if (!seriesObj || typeof seriesObj !== 'object') return;
        const s = typeof seriesObj.periodStartDate === 'string' ? seriesObj.periodStartDate.trim() : '';
        const e = typeof seriesObj.periodEndDate === 'string' ? seriesObj.periodEndDate.trim() : '';
        if (s) {
          if (!earliestAllStart || s < earliestAllStart) earliestAllStart = s;
        }
        if (e) {
          if (!latestAllEnd || e > latestAllEnd) latestAllEnd = e;
        }
      };
      let combinedNetDeposits = 0;
      let combinedNetDepositsCount = 0;
      let combinedTotalPnlSinceDisplay = 0;
      let combinedTotalPnlSinceDisplayCount = 0;
      let combinedEquitySinceDisplay = 0;
      let combinedEquitySinceDisplayCount = 0;

      let allTimeNetDeposits = 0;
      let allTimeNetDepositsCount = 0;
      let allTimeTotalPnl = 0;
      let allTimeTotalPnlCount = 0;
      let allTimeEquity = 0;
      let allTimeEquityCount = 0;

      orderedAccountIds.forEach((id) => {
        const key = id === undefined || id === null ? '' : String(id).trim();
        if (!key) return;
        const container = nextTotalPnlSeriesMap[key] && typeof nextTotalPnlSeriesMap[key] === 'object' ? nextTotalPnlSeriesMap[key] : null;
        const cagr = container && container.cagr ? container.cagr : null;
        const allSeries = container && container.all ? container.all : null;
        considerAllSeriesWindow(allSeries);
        const cagrSummary = cagr && typeof cagr.summary === 'object' ? cagr.summary : null;
        const allSummary = allSeries && typeof allSeries.summary === 'object' ? allSeries.summary : null;
        if (cagrSummary) {
          const nd = Number(cagrSummary.netDepositsCad);
          const tp = Number(cagrSummary.totalPnlSinceDisplayStartCad);
          const eq = Number(cagrSummary.totalEquitySinceDisplayStartCad);
          if (Number.isFinite(nd)) { combinedNetDeposits += nd; combinedNetDepositsCount++; }
          if (Number.isFinite(tp)) { combinedTotalPnlSinceDisplay += tp; combinedTotalPnlSinceDisplayCount++; }
          if (Number.isFinite(eq)) { combinedEquitySinceDisplay += eq; combinedEquitySinceDisplayCount++; }
        }
        if (allSummary) {
          const ndAll = Number(allSummary.netDepositsAllTimeCad);
          const tpAll = Number(allSummary.totalPnlAllTimeCad);
          const eqAll = Number(allSummary.totalEquityCad);
          if (Number.isFinite(ndAll)) { allTimeNetDeposits += ndAll; allTimeNetDepositsCount++; }
          if (Number.isFinite(tpAll)) { allTimeTotalPnl += tpAll; allTimeTotalPnlCount++; }
          if (Number.isFinite(eqAll)) { allTimeEquity += eqAll; allTimeEquityCount++; }
        }
      });

      // If a precomputed group/all series exists, prefer its all-time summary for accuracy
      let overrideAllTime = null;
      let overrideAllTimeNetDeposits = null;
      let overrideAllTimeEquity = null;
      if (isAccountGroupSelection(normalizedKey)) {
        const groupContainer = nextTotalPnlSeriesMap[normalizedKey];
        const groupAll = groupContainer && groupContainer.all ? groupContainer.all : null;
        if (groupAll && groupAll.summary) {
          const s = groupAll.summary;
          if (isFiniteNumber(s.totalPnlAllTimeCad)) overrideAllTime = s.totalPnlAllTimeCad;
          if (isFiniteNumber(s.netDepositsAllTimeCad)) overrideAllTimeNetDeposits = s.netDepositsAllTimeCad;
          if (isFiniteNumber(s.totalEquityCad)) overrideAllTimeEquity = s.totalEquityCad;
        }
        considerAllSeriesWindow(groupAll);
      } else if (normalizedKey === 'all' && nextTotalPnlSeriesMap['all']) {
        const container = nextTotalPnlSeriesMap['all'];
        const seriesAll = container.all || container.cagr;
        if (seriesAll && seriesAll.summary) {
          const s = seriesAll.summary;
          if (isFiniteNumber(s.totalPnlAllTimeCad)) overrideAllTime = s.totalPnlAllTimeCad;
          if (isFiniteNumber(s.netDepositsAllTimeCad)) overrideAllTimeNetDeposits = s.netDepositsAllTimeCad;
          if (isFiniteNumber(s.totalEquityCad)) overrideAllTimeEquity = s.totalEquityCad;
        }
        considerAllSeriesWindow(seriesAll);
      }

      const result = {};
      const netDeposits = {};
      if (combinedNetDepositsCount > 0) netDeposits.combinedCad = combinedNetDeposits;
      if (allTimeNetDepositsCount > 0) netDeposits.allTimeCad = allTimeNetDeposits;
      if (overrideAllTimeNetDeposits !== null) netDeposits.allTimeCad = overrideAllTimeNetDeposits;
      if (Object.keys(netDeposits).length) result.netDeposits = netDeposits;

      if (combinedTotalPnlSinceDisplayCount > 0) result.totalPnlSinceDisplayStartCad = combinedTotalPnlSinceDisplay;
      const totalPnl = {};
      if (combinedTotalPnlSinceDisplayCount > 0) totalPnl.combinedCad = combinedTotalPnlSinceDisplay;
      if (allTimeTotalPnlCount > 0) totalPnl.allTimeCad = allTimeTotalPnl;
      if (overrideAllTime !== null) totalPnl.allTimeCad = overrideAllTime;
      if (Object.keys(totalPnl).length) result.totalPnl = totalPnl;

      if (combinedEquitySinceDisplayCount > 0) result.totalEquitySinceDisplayStartCad = combinedEquitySinceDisplay;
      if (allTimeEquityCount > 0) result.totalEquityCad = allTimeEquity;
      if (overrideAllTimeEquity !== null) result.totalEquityCad = overrideAllTimeEquity;

      if (Object.keys(result).length) {
        if (earliestAllStart) result.periodStartDate = earliestAllStart;
        if (latestAllEnd) result.periodEndDate = latestAllEnd;
        composed = result;
      }
    }

    // Fallback: aggregate directly from funding map if series unavailable
    if (!composed) {
      const aggregateFunding = aggregateFundingSummariesForAccounts(fundingMap, orderedAccountIds);
      if (aggregateFunding) {
        composed = aggregateFunding;
      }
    }

    if (composed) {
      const shouldAttach = isAccountGroupSelection(normalizedKey) || normalizedKey === 'all' || !fundingMap[normalizedKey];
      if (shouldAttach) {
        const base = nextAccountFunding[normalizedKey] || {};
        // Merge, preferring composed values for group accuracy
        const merged = { ...base };
        if (composed.netDeposits) {
          merged.netDeposits = Object.assign({}, base.netDeposits || {}, composed.netDeposits);
        }
        if (composed.totalPnl) {
          merged.totalPnl = Object.assign({}, base.totalPnl || {}, composed.totalPnl);
        }
        if (Number.isFinite(composed.totalPnlSinceDisplayStartCad)) {
          merged.totalPnlSinceDisplayStartCad = composed.totalPnlSinceDisplayStartCad;
        }
        if (Number.isFinite(composed.totalEquitySinceDisplayStartCad)) {
          merged.totalEquitySinceDisplayStartCad = composed.totalEquitySinceDisplayStartCad;
        }
        if (Number.isFinite(composed.totalEquityCad)) {
          merged.totalEquityCad = composed.totalEquityCad;
        }
        if (derivedGroupCagrStartDate) {
          merged.cagrStartDate = derivedGroupCagrStartDate;
        }
        nextAccountFunding = { ...nextAccountFunding, [normalizedKey]: merged };
      }
    }

    if (
      !composed &&
      derivedGroupCagrStartDate &&
      (isAccountGroupSelection(normalizedKey) || normalizedKey === 'all')
    ) {
      const base = nextAccountFunding[normalizedKey] || {};
      if (base.cagrStartDate !== derivedGroupCagrStartDate) {
        nextAccountFunding = {
          ...nextAccountFunding,
          [normalizedKey]: { ...base, cagrStartDate: derivedGroupCagrStartDate },
        };
      }
    }
  }

  const resolvedAccountId = (function resolveAccountId() {
    if (isAccountGroupSelection(normalizedKey)) {
      return normalizedKey;
    }
    if (orderedAccountIds.length === 1) {
      return orderedAccountIds[0];
    }
    return normalizedKey;
  })();

  const resolvedAccountNumber = (function resolveAccountNumber() {
    if (orderedAccountIds.length !== 1) {
      return null;
    }
    const primaryId = orderedAccountIds[0];
    const match = allAccounts.find((account) => String(account?.id) === primaryId);
    if (!match) {
      return null;
    }
    const raw =
      match.number !== undefined && match.number !== null
        ? match.number
        : match.accountNumber !== undefined && match.accountNumber !== null
          ? match.accountNumber
          : null;
    return raw !== undefined && raw !== null ? String(raw) : null;
  })();

  return {
    ...baseData,
    requestedAccountId: normalizedKey,
    resolvedAccountId: resolvedAccountId || null,
    resolvedAccountNumber: resolvedAccountNumber || null,
    filteredAccountIds: orderedAccountIds,
    positions,
    orders,
    balances: balances || null,
    accountFunding: nextAccountFunding,
    accountDividends: nextAccountDividends,
    accountTotalPnlBySymbol: nextTotalPnlMap ?? baseData.accountTotalPnlBySymbol ?? null,
    accountTotalPnlBySymbolAll: nextTotalPnlAllMap ?? baseData.accountTotalPnlBySymbolAll ?? null,
    accountTotalPnlSeries: nextTotalPnlSeriesMap ?? baseData.accountTotalPnlSeries ?? null,
  };
}

function loadSummary(fetchKey, options = {}) {
  const normalizedRefreshKey =
    options && (options.refreshKey !== undefined && options.refreshKey !== null)
      ? String(options.refreshKey)
      : '';
  const normalizedForce = options && options.force === true;
  const requestKey = `${fetchKey}::${normalizedRefreshKey}::${normalizedForce ? 'force' : ''}`;
  const existing = inflightSummaryRequests.get(requestKey);
  if (existing) {
    return existing;
  }

  const request = getSummary(fetchKey, { force: normalizedForce, refreshKey: normalizedRefreshKey });
  inflightSummaryRequests.set(requestKey, request);
  request.finally(() => {
    if (inflightSummaryRequests.get(requestKey) === request) {
      inflightSummaryRequests.delete(requestKey);
    }
  });
  return request;
}

function useSummaryData(accountNumber, refreshKey) {
  const [state, setState] = useState({ loading: true, data: null, error: null });
  const cacheRef = useRef(new Map());
  const refreshTrackerRef = useRef(refreshKey);

  useEffect(() => {
    const previousRefreshKey = refreshTrackerRef.current;
    const refreshChanged = refreshKey !== previousRefreshKey;
    refreshTrackerRef.current = refreshKey;

    const normalizedAccount =
      typeof accountNumber === 'string' && accountNumber.trim() ? accountNumber.trim() : 'all';

    const supersetEntry = cacheRef.current.get('all');
    const supersetData = supersetEntry ? supersetEntry.data : null;
    const derivedFromSuperset =
      normalizedAccount !== 'default' && supersetData
        ? deriveSummaryFromSuperset(supersetData, normalizedAccount)
        : null;
    const cachedEntry = cacheRef.current.get(normalizedAccount);
    const cachedData = cachedEntry ? cachedEntry.data : null;
    const initialData = derivedFromSuperset || cachedData || null;

    if (
      derivedFromSuperset &&
      normalizedAccount !== 'default' &&
      normalizedAccount !== 'all'
    ) {
      const existing = cacheRef.current.get(normalizedAccount);
      if (!existing || existing.data !== derivedFromSuperset) {
        cacheRef.current.set(normalizedAccount, { data: derivedFromSuperset, refreshKey });
      }
    }

    setState((prev) => {
      if (initialData) {
        // When a manual refresh is triggered, mark as loading while keeping
        // existing data so the refresh spinner animates.
        if (refreshChanged) {
          if (prev.loading === true && prev.data === initialData && !prev.error) {
            return prev;
          }
          return { loading: true, data: initialData, error: null };
        }
        if (prev.data === initialData && prev.loading === false && !prev.error) {
          return prev;
        }
        return { loading: false, data: initialData, error: null };
      }
      if (!prev.loading || prev.data !== null || prev.error) {
        return { loading: true, data: prev.data, error: null };
      }
      return prev;
    });

    let fetchKey = null;
    let forceFetch = false;
    if (normalizedAccount === 'default') {
      if (refreshChanged || !cachedData) {
        fetchKey = 'default';
      }
    } else if (refreshChanged) {
      fetchKey = 'all';
    } else if (!supersetData) {
      fetchKey = 'all';
    } else if (!initialData && normalizedAccount === 'all') {
      fetchKey = 'all';
    } else if (
      // If viewing a group derived from the superset, fetch the dedicated
      // group summary when key fields are missing (annualized, period dates,
      // or preheated group series). This avoids stale/partial data in the UI.
      isAccountGroupSelection(normalizedAccount)
    ) {
      const target = derivedFromSuperset || cachedData || null;
      const fundingForGroup =
        target && target.accountFunding && typeof target.accountFunding === 'object'
          ? target.accountFunding[normalizedAccount]
          : null;
      const hasAnnualized = Boolean(
        (fundingForGroup && fundingForGroup.annualizedReturn &&
          Number.isFinite(fundingForGroup.annualizedReturn.rate)) ||
          (fundingForGroup && fundingForGroup.annualizedReturnAllTime &&
            Number.isFinite(fundingForGroup.annualizedReturnAllTime.rate))
      );
      const hasPeriodStart = typeof fundingForGroup?.periodStartDate === 'string' && fundingForGroup.periodStartDate.trim();
      const seriesMapCandidate = target && target.accountTotalPnlSeries && typeof target.accountTotalPnlSeries === 'object'
        ? target.accountTotalPnlSeries[normalizedAccount]
        : null;
      const hasGroupSeries = Boolean(seriesMapCandidate && (seriesMapCandidate.all || seriesMapCandidate.cagr));
      if (!hasAnnualized || !hasPeriodStart || !hasGroupSeries) {
        fetchKey = normalizedAccount;
        forceFetch = true; // bypass server cache to hydrate missing fields
      }
    }

    if (!fetchKey) {
      return undefined;
    }

    let cancelled = false;
    loadSummary(fetchKey, { refreshKey, force: refreshChanged || forceFetch })
      .then((summary) => {
        if (cancelled) {
          return;
        }
        const storeEntry = (key, data) => {
          if (!key || !data) {
            return;
          }
          cacheRef.current.set(key, { data, refreshKey });
        };

        const representsAllAccounts = summaryRepresentsAllAccounts(summary);

        if (fetchKey === 'all' || representsAllAccounts) {
          storeEntry(fetchKey, summary);
          if (representsAllAccounts) {
            storeEntry('all', summary);
          }

          if (normalizedAccount === fetchKey || (representsAllAccounts && normalizedAccount === 'default')) {
            setState({ loading: false, data: summary, error: null });
            return;
          }

          if (normalizedAccount === 'all') {
            setState({ loading: false, data: summary, error: null });
            return;
          }

          const derived = deriveSummaryFromSuperset(summary, normalizedAccount);
          if (derived) {
            storeEntry(normalizedAccount, derived);
            setState({ loading: false, data: derived, error: null });
          } else {
            setState({ loading: false, data: summary, error: null });
          }
          return;
        }

        storeEntry(normalizedAccount, summary);
        setState({ loading: false, data: summary, error: null });
      })
      .catch((error) => {
        if (cancelled) {
          return;
        }
        const normalizedError =
          error instanceof Error ? error : new Error('Failed to load summary data');
        setState((prev) => ({ loading: false, data: prev.data, error: normalizedError }));
      });

    return () => {
      cancelled = true;
    };
  }, [accountNumber, refreshKey]);

  return state;
}

function sortCurrencyKeys(keys) {
  const preferredOrder = { CAD: 0, USD: 1 };
  return keys
    .slice()
    .sort((a, b) => {
      const rankA = preferredOrder[a] ?? 99;
      const rankB = preferredOrder[b] ?? 99;
      if (rankA !== rankB) {
        return rankA - rankB;
      }
      return a.localeCompare(b);
    });
}

function buildCurrencyOptions(balances) {
  if (!balances) {
    return [];
  }
  const options = [];

  if (balances.combined) {
    sortCurrencyKeys(Object.keys(balances.combined)).forEach((currency) => {
      options.push({
        value: `combined:${currency}`,
        label: `Combined in ${currency}`,
        scope: 'combined',
        currency,
      });
    });
  }

  if (balances.perCurrency) {
    sortCurrencyKeys(Object.keys(balances.perCurrency)).forEach((currency) => {
      options.push({
        value: `currency:${currency}`,
        label: currency,
        scope: 'perCurrency',
        currency,
      });
    });
  }

  return options;
}

function resolveTotalPnl(position) {
  const marketValue = position.currentMarketValue || 0;
  const totalCost =
    position.totalCost !== undefined && position.totalCost !== null
      ? position.totalCost
      : marketValue - (position.openPnl || 0) - (position.dayPnl || 0);
  return marketValue - (totalCost || 0);
}

function buildPnlSummaries(positions) {
  return positions.reduce(
    (acc, position) => {
      const currency = (position.currency || 'CAD').toUpperCase();
      if (!acc.perCurrency[currency]) {
        acc.perCurrency[currency] = { dayPnl: 0, openPnl: 0, totalPnl: 0 };
      }

      const day = position.dayPnl || 0;
      const open = position.openPnl || 0;
      const total = resolveTotalPnl(position);

      acc.perCurrency[currency].dayPnl += day;
      acc.perCurrency[currency].openPnl += open;
      acc.perCurrency[currency].totalPnl += total;

      acc.combined.dayPnl += day;
      acc.combined.openPnl += open;
      acc.combined.totalPnl += total;

      return acc;
    },
    { combined: { dayPnl: 0, openPnl: 0, totalPnl: 0 }, perCurrency: {} }
  );
}


function coerceNumber(value) {
  if (typeof value === 'number' && Number.isFinite(value)) {
    return value;
  }
  if (typeof value === 'string') {
    const trimmed = value.trim();
    if (!trimmed) {
      return null;
    }
    const isParenthesized = /^\(.*\)$/.test(trimmed);
    const normalized = trimmed.replace(/[^0-9.-]/g, '');
    if (!normalized) {
      return null;
    }
    const numeric = Number(normalized);
    if (!Number.isNaN(numeric)) {
      return isParenthesized ? -numeric : numeric;
    }
  }
  return null;
}

function coercePositiveNumber(value) {
  const numeric = coerceNumber(value);
  if (numeric === null || !Number.isFinite(numeric) || numeric <= 0) {
    return null;
  }
  return numeric;
}

function normalizePriceOverrides(overrides) {
  const map = new Map();
  if (!overrides) {
    return map;
  }

  const entries =
    overrides instanceof Map
      ? Array.from(overrides.entries())
      : typeof overrides === 'object'
        ? Object.entries(overrides)
        : [];

  entries.forEach(([key, value]) => {
    const symbol = typeof key === 'string' ? key.trim().toUpperCase() : '';
    if (!symbol) {
      return;
    }

    const payload = value && typeof value === 'object' ? value : { price: value };
    const price = coercePositiveNumber(payload.price);
    if (!price) {
      return;
    }

    const currency =
      typeof payload.currency === 'string' && payload.currency.trim()
        ? payload.currency.trim().toUpperCase()
        : null;
    const description = typeof payload.description === 'string' ? payload.description : null;
    map.set(symbol, { price, currency, description });
  });

  return map;
}

function resolvePriceOverride(priceOverrides, symbol) {
  if (!symbol) {
    return null;
  }
  const normalizedSymbol = symbol.trim().toUpperCase();
  if (!normalizedSymbol) {
    return null;
  }
  if (!priceOverrides || !(priceOverrides instanceof Map)) {
    return null;
  }
  return priceOverrides.get(normalizedSymbol) || null;
}

function buildBalancePnlMap(balances) {
  const result = { combined: {}, perCurrency: {} };
  if (!balances) {
    return result;
  }
  ['combined', 'perCurrency'].forEach((scope) => {
    const scopeBalances = balances[scope];
    if (!scopeBalances) {
      return;
    }
    Object.entries(scopeBalances).forEach(([currency, data]) => {
      if (!data) {
        return;
      }
      const day = coerceNumber(data.dayPnl ?? data.dayPnL);
      const open = coerceNumber(data.openPnl ?? data.openPnL);
      const total = coerceNumber(
        data.totalPnl ?? data.totalPnL ?? data.unrealizedPnl ?? data.totalReturn ?? data.totalGain
      );
      if (day === null && open === null && total === null) {
        return;
      }
      result[scope][currency] = {
        dayPnl: day,
        openPnl: open,
        totalPnl: total,
      };
    });
  });
  return result;
}

function resolveDisplayTotalEquity(balances) {
  if (!balances || !balances.combined) {
    return null;
  }
  const cadBucket = balances.combined.CAD;
  const cadValue = coerceNumber(cadBucket?.totalEquity);
  if (cadValue !== null) {
    return cadValue;
  }
  const combinedEntries = Object.values(balances.combined);
  for (const entry of combinedEntries) {
    const totalEquity = coerceNumber(entry?.totalEquity);
    if (totalEquity !== null) {
      return totalEquity;
    }
  }
  return null;
}

const ZERO_PNL = Object.freeze({ dayPnl: 0, openPnl: 0, totalPnl: 0 });
const MINIMUM_CASH_BREAKDOWN_AMOUNT = 5;

function isFiniteNumber(value) {
  return typeof value === 'number' && Number.isFinite(value);
}

function convertAmountToCurrency(value, sourceCurrency, targetCurrency, currencyRates, baseCurrency = 'CAD') {
  if (!isFiniteNumber(value)) {
    return 0;
  }

  const normalizedBase = (baseCurrency || 'CAD').toUpperCase();
  const normalizedSource = (sourceCurrency || normalizedBase).toUpperCase();
  const normalizedTarget = (targetCurrency || normalizedBase).toUpperCase();

  const sourceRate = currencyRates?.get(normalizedSource);
  let baseValue = null;
  if (isFiniteNumber(sourceRate) && sourceRate > 0) {
    baseValue = value * sourceRate;
  } else if (normalizedSource === normalizedBase) {
    baseValue = value;
  }

  if (baseValue === null) {
    return 0;
  }

  if (normalizedTarget === normalizedBase) {
    return baseValue;
  }

  const targetRate = currencyRates?.get(normalizedTarget);
  if (isFiniteNumber(targetRate) && targetRate > 0) {
    return baseValue / targetRate;
  }

  return baseValue;
}

function convertCombinedPnl(perCurrencySummary, currencyRates, targetCurrency, baseCurrency = 'CAD') {
  const result = { dayPnl: 0, openPnl: 0, totalPnl: 0 };
  if (!perCurrencySummary) {
    return result;
  }

  Object.entries(perCurrencySummary).forEach(([currency, summary]) => {
    if (!summary) {
      return;
    }
    const normalizedCurrency = (currency || baseCurrency).toUpperCase();
    result.dayPnl += convertAmountToCurrency(
      summary.dayPnl ?? 0,
      normalizedCurrency,
      targetCurrency,
      currencyRates,
      baseCurrency
    );
    result.openPnl += convertAmountToCurrency(
      summary.openPnl ?? 0,
      normalizedCurrency,
      targetCurrency,
      currencyRates,
      baseCurrency
    );
    result.totalPnl += convertAmountToCurrency(
      summary.totalPnl ?? 0,
      normalizedCurrency,
      targetCurrency,
      currencyRates,
      baseCurrency
    );
  });

  return result;
}

function findBalanceEntryForCurrency(balances, currency) {
  if (!balances || !currency) {
    return null;
  }

  const normalizedCurrency = String(currency).trim().toUpperCase();
  const scopes = ['perCurrency', 'combined'];

  for (const scope of scopes) {
    const bucket = balances[scope];
    if (!bucket || typeof bucket !== 'object') {
      continue;
    }

    if (bucket[normalizedCurrency]) {
      return bucket[normalizedCurrency];
    }

    const matchedKey = Object.keys(bucket).find((key) => {
      return key && String(key).trim().toUpperCase() === normalizedCurrency;
    });
    if (matchedKey) {
      return bucket[matchedKey];
    }

    const matchedEntry = Object.values(bucket).find((entry) => {
      return (
        entry &&
        typeof entry === 'object' &&
        typeof entry.currency === 'string' &&
        entry.currency.trim().toUpperCase() === normalizedCurrency
      );
    });
    if (matchedEntry) {
      return matchedEntry;
    }
  }

  return null;
}

function resolveCashForCurrency(balances, currency) {
  const entry = findBalanceEntryForCurrency(balances, currency);
  if (!entry || typeof entry !== 'object') {
    return 0;
  }

  const cashFields = ['cash', 'buyingPower', 'available', 'availableCash'];
  for (const field of cashFields) {
    const value = coerceNumber(entry[field]);
    if (value !== null) {
      return value;
    }
  }

  return 0;
}

function normalizeAccountBalanceSummary(balances) {
  if (!balances || typeof balances !== 'object') {
    return null;
  }
  if (balances.combined || balances.perCurrency) {
    return balances;
  }
  return { combined: balances };
}

function buildCashBreakdownForCurrency({ currency, accountIds, accountsById, accountBalances }) {
  const normalizedCurrency = typeof currency === 'string' ? currency.trim().toUpperCase() : '';
  if (!normalizedCurrency) {
    return null;
  }

  if (!Array.isArray(accountIds) || accountIds.length === 0) {
    return null;
  }

  if (!accountsById || typeof accountsById.get !== 'function') {
    return null;
  }

  if (!accountBalances || typeof accountBalances !== 'object') {
    return null;
  }

  const entries = [];

  accountIds.forEach((accountId) => {
    if (!accountId || !accountsById.has(accountId)) {
      return;
    }

    const account = accountsById.get(accountId);
    const balanceSummary = normalizeAccountBalanceSummary(accountBalances[accountId]);
    if (!balanceSummary) {
      return;
    }

    const cashValue = resolveCashForCurrency(balanceSummary, normalizedCurrency);
    if (!Number.isFinite(cashValue)) {
      return;
    }

    if (cashValue <= 0) {
      return;
    }

    if (cashValue < MINIMUM_CASH_BREAKDOWN_AMOUNT - 0.01) {
      return;
    }

    const displayName =
      typeof account.displayName === 'string' && account.displayName.trim()
        ? account.displayName.trim()
        : '';
    const ownerLabel =
      typeof account.ownerLabel === 'string' && account.ownerLabel.trim()
        ? account.ownerLabel.trim()
        : '';
    const accountNumber =
      typeof account.number === 'string' && account.number.trim() ? account.number.trim() : '';

    let primaryName = displayName;
    if (!primaryName) {
      if (ownerLabel && accountNumber) {
        primaryName = `${ownerLabel} ${accountNumber}`;
      } else {
        primaryName = accountNumber || ownerLabel || accountId;
      }
    }

    const subtitleParts = [];
    if (ownerLabel && ownerLabel !== primaryName) {
      subtitleParts.push(ownerLabel);
    }
    if (accountNumber && accountNumber !== primaryName) {
      subtitleParts.push(accountNumber);
    }
    const uniqueSubtitleParts = Array.from(new Set(subtitleParts));
    const subtitle = uniqueSubtitleParts.length ? uniqueSubtitleParts.join(' • ') : null;

    entries.push({
      accountId,
      name: primaryName,
      subtitle,
      amount: cashValue,
    });
  });

  if (!entries.length) {
    return null;
  }

  const total = entries.reduce((sum, entry) => sum + entry.amount, 0);
  if (!(total > 0)) {
    return null;
  }

  const rankedEntries = entries
    .map((entry) => ({
      ...entry,
      percent: (entry.amount / total) * 100,
    }))
    .sort((a, b) => {
      const diff = b.amount - a.amount;
      if (Math.abs(diff) > 0.01) {
        return diff;
      }
      return a.name.localeCompare(b.name);
    });

  return {
    currency: normalizedCurrency,
    total,
    entries: rankedEntries,
  };
}

const TODO_CASH_THRESHOLD = 10;
const TODO_AMOUNT_EPSILON = 0.009;
const TODO_AMOUNT_TOLERANCE = 0.01;
const TODO_TYPE_ORDER = { rebalance: 0, cash: 1 };

const RESERVE_FALLBACK_SYMBOL = 'VBIL';

function normalizeSymbolKey(value) {
  if (typeof value !== 'string') {
    return '';
  }
  const trimmed = value.trim();
  return trimmed ? trimmed.toUpperCase() : '';
}

function normalizeQueryValue(value) {
  if (typeof value === 'string') {
    const trimmed = value.trim();
    return trimmed ? trimmed : null;
  }
  if (value !== undefined && value !== null) {
    const stringValue = String(value).trim();
    return stringValue ? stringValue : null;
  }
  return null;
}

function buildTodoItems({ accountIds, accountsById, accountBalances, investmentModelSections }) {
  if (!Array.isArray(accountIds) || accountIds.length === 0) {
    return [];
  }

  const uniqueAccountIds = Array.from(
    new Set(
      accountIds
        .map((accountId) => {
          if (accountId === null || accountId === undefined) {
            return null;
          }
          const normalized = String(accountId).trim();
          return normalized || null;
        })
        .filter(Boolean)
    )
  );

  if (!uniqueAccountIds.length) {
    return [];
  }

  const sectionsByAccount = new Map();
  if (Array.isArray(investmentModelSections)) {
    investmentModelSections.forEach((section) => {
      if (!section || typeof section !== 'object') {
        return;
      }
      const rawAccountId = section.accountId ?? null;
      if (rawAccountId === undefined || rawAccountId === null) {
        return;
      }
      const normalizedAccountId = String(rawAccountId).trim();
      if (!normalizedAccountId) {
        return;
      }
      if (!sectionsByAccount.has(normalizedAccountId)) {
        sectionsByAccount.set(normalizedAccountId, []);
      }
      sectionsByAccount.get(normalizedAccountId).push(section);
    });
  }

  const items = [];

  uniqueAccountIds.forEach((accountId) => {
    const account = accountsById && typeof accountsById.get === 'function' ? accountsById.get(accountId) : null;
    let accountLabel = getAccountLabel(account);
    if (typeof accountLabel === 'string') {
      accountLabel = accountLabel.trim();
    }
    if (!accountLabel) {
      accountLabel = accountId;
    }

    const balanceSummary = normalizeAccountBalanceSummary(
      accountBalances && typeof accountBalances === 'object' ? accountBalances[accountId] : null
    );
    const ignoreSittingCashThreshold =
      account &&
      typeof account.ignoreSittingCash === 'number' &&
      Number.isFinite(account.ignoreSittingCash)
        ? Math.max(0, account.ignoreSittingCash)
        : null;
    if (balanceSummary) {
      ['CAD', 'USD'].forEach((currency) => {
        const cashValue = resolveCashForCurrency(balanceSummary, currency);
        if (
          Number.isFinite(cashValue) &&
          cashValue > 0 &&
          cashValue >= TODO_CASH_THRESHOLD - TODO_AMOUNT_EPSILON
        ) {
          const shouldIgnoreCashTodo =
            ignoreSittingCashThreshold !== null &&
            cashValue <= ignoreSittingCashThreshold + TODO_AMOUNT_EPSILON;
          if (shouldIgnoreCashTodo) {
            return;
          }
          items.push({
            id: `cash:${accountId}:${currency}`,
            type: 'cash',
            accountId,
            accountLabel,
            currency,
            amount: cashValue,
          });
        }
      });
    }

    const sections = sectionsByAccount.get(accountId) || [];
    let accountRebalanceIndex = 0;
    sections.forEach((section) => {
      if (!section || typeof section !== 'object') {
        return;
      }
      if (!isRebalanceAction(section.evaluationAction)) {
        return;
      }
      const title =
        (typeof section.title === 'string' && section.title.trim()) ||
        (typeof section.model === 'string' && section.model.trim()
          ? `${section.model.trim()} Investment Model`
          : 'Investment Model');
      const lastRebalance =
        typeof section.lastRebalance === 'string' && section.lastRebalance.trim()
          ? section.lastRebalance.trim()
          : null;
      const identifierSource =
        (typeof section.model === 'string' && section.model.trim()) ||
        (typeof section.chartKey === 'string' && section.chartKey.trim()) ||
        (typeof section.title === 'string' && section.title.trim()) ||
        `model-${accountRebalanceIndex}`;
      accountRebalanceIndex += 1;
      const modelName = typeof section.model === 'string' ? section.model.trim() : '';
      const chartKey = typeof section.chartKey === 'string' ? section.chartKey.trim() : '';

      items.push({
        id: `rebalance:${accountId}:${identifierSource}`,
        type: 'rebalance',
        accountId,
        accountLabel,
        modelLabel: title,
        lastRebalance,
        model: modelName || null,
        chartKey: chartKey || null,
      });
    });
  });

  items.sort((itemA, itemB) => {
    const labelA = typeof itemA.accountLabel === 'string' ? itemA.accountLabel : '';
    const labelB = typeof itemB.accountLabel === 'string' ? itemB.accountLabel : '';
    if (labelA && labelB) {
      const accountCompare = labelA.localeCompare(labelB, undefined, { sensitivity: 'base' });
      if (accountCompare !== 0) {
        return accountCompare;
      }
    } else if (labelA) {
      return -1;
    } else if (labelB) {
      return 1;
    }

    const typeOrderA = TODO_TYPE_ORDER[itemA.type] ?? 99;
    const typeOrderB = TODO_TYPE_ORDER[itemB.type] ?? 99;
    if (typeOrderA !== typeOrderB) {
      return typeOrderA - typeOrderB;
    }

    if (itemA.type === 'cash' && itemB.type === 'cash') {
      const currencyCompare = (itemA.currency || '').localeCompare(itemB.currency || '', undefined, {
        sensitivity: 'base',
      });
      if (currencyCompare !== 0) {
        return currencyCompare;
      }
      return (itemB.amount || 0) - (itemA.amount || 0);
    }

    if (itemA.type === 'rebalance' && itemB.type === 'rebalance') {
      return (itemA.modelLabel || '').localeCompare(itemB.modelLabel || '', undefined, {
        sensitivity: 'base',
      });
    }

    return (itemA.id || '').localeCompare(itemB.id || '', undefined, { sensitivity: 'base' });
  });

  return items;
}

function amountsApproximatelyEqual(a, b, tolerance = TODO_AMOUNT_TOLERANCE) {
  const numericA = Number(a);
  const numericB = Number(b);
  const hasA = Number.isFinite(numericA);
  const hasB = Number.isFinite(numericB);
  if (!hasA && !hasB) {
    return true;
  }
  if (!hasA || !hasB) {
    return false;
  }
  return Math.abs(numericA - numericB) <= tolerance;
}

function areTodoListsEqual(listA, listB) {
  if (listA === listB) {
    return true;
  }
  if (!Array.isArray(listA) || !Array.isArray(listB)) {
    return false;
  }
  if (listA.length !== listB.length) {
    return false;
  }
  for (let index = 0; index < listA.length; index += 1) {
    const itemA = listA[index];
    const itemB = listB[index];
    if (!itemA && !itemB) {
      continue;
    }
    if (!itemA || !itemB) {
      return false;
    }
    if ((itemA.id || '') !== (itemB.id || '')) {
      return false;
    }
    if ((itemA.type || '') !== (itemB.type || '')) {
      return false;
    }
    if ((itemA.accountId || '') !== (itemB.accountId || '')) {
      return false;
    }
    if ((itemA.accountLabel || '') !== (itemB.accountLabel || '')) {
      return false;
    }
    if (itemA.type === 'cash') {
      if ((itemA.currency || '') !== (itemB.currency || '')) {
        return false;
      }
      if (!amountsApproximatelyEqual(itemA.amount, itemB.amount)) {
        return false;
      }
    } else if (itemA.type === 'rebalance') {
      if ((itemA.modelLabel || '') !== (itemB.modelLabel || '')) {
        return false;
      }
      if ((itemA.lastRebalance || '') !== (itemB.lastRebalance || '')) {
        return false;
      }
      if ((itemA.model || '') !== (itemB.model || '')) {
        return false;
      }
      if ((itemA.chartKey || '') !== (itemB.chartKey || '')) {
        return false;
      }
    } else if ((itemA.title || '') !== (itemB.title || '')) {
      return false;
    }
  }
  return true;
}

function findPositionDetails(positions, symbol) {
  if (!Array.isArray(positions) || !symbol) {
    return null;
  }

  const normalizedSymbol = String(symbol).trim().toUpperCase();
  if (!normalizedSymbol) {
    return null;
  }

  for (const position of positions) {
    if (!position) {
      continue;
    }
    const positionSymbol = position.symbol ? String(position.symbol).trim().toUpperCase() : '';
    if (positionSymbol !== normalizedSymbol) {
      continue;
    }

    const price = coerceNumber(position.currentPrice);
    const currency = typeof position.currency === 'string' ? position.currency.trim().toUpperCase() : null;
    const description = typeof position.description === 'string' ? position.description : null;

    return {
      price: price !== null && price > 0 ? price : null,
      currency,
      description,
    };
  }

  return null;
}

function positionsAlignedWithAccount(positions, accountId) {
  if (!accountId) {
    return true;
  }

  if (!Array.isArray(positions)) {
    return false;
  }

  const normalizedAccountId = String(accountId);

  for (const position of positions) {
    if (!position) {
      continue;
    }

    const rowId = typeof position.rowId === 'string' ? position.rowId : '';
    if (rowId.startsWith('all:')) {
      return false;
    }

    if (position.accountId !== undefined && position.accountId !== null) {
      if (String(position.accountId) !== normalizedAccountId) {
        return false;
      }
    }
  }

  return true;
}

const DLR_SHARE_VALUE_USD = 10;
const CENTS_PER_UNIT = 100;

function alignRoundedAmountsToTotal(purchases) {
  const validPurchases = purchases.filter(
    (purchase) => Number.isFinite(purchase?.amount) && purchase.amount > 0
  );

  if (!validPurchases.length) {
    return 0;
  }

  const rawTotal = validPurchases.reduce((sum, purchase) => sum + purchase.amount, 0);
  const targetCents = Math.round((rawTotal + Number.EPSILON) * CENTS_PER_UNIT);

  const entries = validPurchases.map((purchase, index) => {
    const exactAmount = purchase.amount;
    const exactCents = exactAmount * CENTS_PER_UNIT;
    const flooredCents = Math.floor(exactCents + 1e-6);
    const remainder = exactCents - flooredCents;
    return {
      purchase,
      index,
      flooredCents,
      remainder,
    };
  });

  let allocatedCents = entries.reduce((sum, entry) => sum + entry.flooredCents, 0);
  let penniesToDistribute = targetCents - allocatedCents;

  if (penniesToDistribute > 0) {
    const sorted = [...entries].sort((a, b) => {
      if (b.remainder !== a.remainder) {
        return b.remainder - a.remainder;
      }
      return a.index - b.index;
    });
    let cursor = 0;
    while (penniesToDistribute > 0 && sorted.length) {
      const entry = sorted[cursor % sorted.length];
      entry.flooredCents += 1;
      penniesToDistribute -= 1;
      cursor += 1;
    }
  } else if (penniesToDistribute < 0) {
    const sorted = [...entries].sort((a, b) => {
      if (a.remainder !== b.remainder) {
        return a.remainder - b.remainder;
      }
      return b.purchase.amount - a.purchase.amount;
    });
    let cursor = 0;
    while (penniesToDistribute < 0 && sorted.length) {
      const entry = sorted[cursor % sorted.length];
      if (entry.flooredCents <= 0) {
        cursor += 1;
        if (cursor >= sorted.length) {
          break;
        }
        continue;
      }
      entry.flooredCents -= 1;
      penniesToDistribute += 1;
      cursor += 1;
    }
  }

  let adjustedTotal = 0;
  entries.forEach((entry) => {
    const adjustedAmount = entry.flooredCents / CENTS_PER_UNIT;
    entry.purchase.amount = adjustedAmount;
    adjustedTotal += adjustedAmount;
  });

  return adjustedTotal;
}

function buildInvestEvenlyPlan({
  positions,
  balances,
  currencyRates,
  baseCurrency = 'CAD',
  priceOverrides = null,
  cashOverrides = null,
  skipCadPurchases = false,
  skipUsdPurchases = false,
  targetProportions = null,
  useTargetProportions = false,
}) {
  if (!Array.isArray(positions) || positions.length === 0) {
    return null;
  }

  const normalizedBase = (baseCurrency || 'CAD').toUpperCase();
  const normalizedPriceOverrides = normalizePriceOverrides(priceOverrides);
  const normalizedCashOverrides =
    cashOverrides && typeof cashOverrides === 'object' ? cashOverrides : null;
  const hasCadOverride =
    normalizedCashOverrides && Object.prototype.hasOwnProperty.call(normalizedCashOverrides, 'cad');
  const hasUsdOverride =
    normalizedCashOverrides && Object.prototype.hasOwnProperty.call(normalizedCashOverrides, 'usd');
  const cadOverride = hasCadOverride ? coerceNumber(normalizedCashOverrides.cad) : null;
  const usdOverride = hasUsdOverride ? coerceNumber(normalizedCashOverrides.usd) : null;
  const cadCashRaw = Number.isFinite(cadOverride)
    ? cadOverride
    : resolveCashForCurrency(balances, 'CAD');
  const usdCashRaw = Number.isFinite(usdOverride)
    ? usdOverride
    : resolveCashForCurrency(balances, 'USD');
  const cadCash = Number.isFinite(cadCashRaw) ? cadCashRaw : 0;
  const usdCash = Number.isFinite(usdCashRaw) ? usdCashRaw : 0;

  const cadInBase = normalizeCurrencyAmount(cadCash, 'CAD', currencyRates, normalizedBase);
  const usdInBase = normalizeCurrencyAmount(usdCash, 'USD', currencyRates, normalizedBase);
  const totalCashInBase = cadInBase + usdInBase;
  const skipCadRequested = Boolean(skipCadPurchases);
  const skipUsdRequested = Boolean(skipUsdPurchases);
  const skipCadMode = skipCadRequested && !skipUsdRequested;
  const skipUsdMode = skipUsdRequested && !skipCadRequested;

  const investableBaseTotal = skipCadMode
    ? usdInBase
    : skipUsdMode
    ? cadInBase
    : totalCashInBase;

  if (!Number.isFinite(investableBaseTotal)) {
    return null;
  }

  const requiresPositiveBalance = !skipCadMode && !skipUsdMode;

  if (requiresPositiveBalance && investableBaseTotal <= 0) {
    return null;
  }

  const investablePositions = positions.filter((position) => {
    if (!position) {
      return false;
    }
    const symbol = position.symbol ? String(position.symbol).trim() : '';
    if (!symbol) {
      return false;
    }
    const currency = (position.currency || normalizedBase).toUpperCase();
    if (currency !== 'CAD' && currency !== 'USD') {
      return false;
    }
    const normalizedValue = Number(position.normalizedMarketValue);
    if (!Number.isFinite(normalizedValue) || normalizedValue <= 0) {
      return false;
    }
    const price = Number(position.currentPrice);
    if (!Number.isFinite(price) || price <= 0) {
      return false;
    }
    return true;
  });

  if (!investablePositions.length) {
    return null;
  }

  const supportsCadPurchases = investablePositions.some((position) => {
    const currency = (position.currency || normalizedBase).toUpperCase();
    return currency === 'CAD';
  });

  const supportsUsdPurchases = investablePositions.some((position) => {
    const currency = (position.currency || normalizedBase).toUpperCase();
    return currency === 'USD';
  });

  let activePositions = investablePositions;

  if (skipCadMode) {
    activePositions = investablePositions.filter((position) => {
      const currency = (position.currency || normalizedBase).toUpperCase();
      return currency === 'USD';
    });
  } else if (skipUsdMode) {
    activePositions = investablePositions.filter((position) => {
      const currency = (position.currency || normalizedBase).toUpperCase();
      return currency === 'CAD';
    });
  }

  if (!activePositions.length) {
    return null;
  }

  const targetWeightMap = new Map();
  if (targetProportions instanceof Map) {
    targetProportions.forEach((value, key) => {
      const symbol = typeof key === 'string' ? key.trim().toUpperCase() : null;
      const numeric = Number(value);
      if (symbol && Number.isFinite(numeric) && numeric > 0) {
        targetWeightMap.set(symbol, numeric);
      }
    });
  } else if (targetProportions && typeof targetProportions === 'object') {
    Object.entries(targetProportions).forEach(([key, value]) => {
      const symbol = typeof key === 'string' ? key.trim().toUpperCase() : null;
      const numeric = Number(value);
      if (symbol && Number.isFinite(numeric) && numeric > 0) {
        targetWeightMap.set(symbol, numeric);
      }
    });
  }

  let totalTargetWeight = 0;
  if (targetWeightMap.size) {
    activePositions.forEach((position) => {
      const symbol =
        typeof position.symbol === 'string' && position.symbol.trim()
          ? position.symbol.trim().toUpperCase()
          : null;
      if (!symbol) {
        return;
      }
      const candidate = targetWeightMap.get(symbol);
      if (Number.isFinite(candidate) && candidate > 0) {
        totalTargetWeight += candidate;
      }
    });
  }

  const usingTargetWeights = Boolean(useTargetProportions) && totalTargetWeight > 0;
  const sanitizedTargetProportions = targetWeightMap.size
    ? Array.from(targetWeightMap.entries()).reduce((acc, [symbol, percent]) => {
        acc[symbol] = percent;
        return acc;
      }, {})
    : null;

  const totalNormalizedValue = activePositions.reduce((sum, position) => {
    const value = Number(position.normalizedMarketValue);
    return Number.isFinite(value) && value > 0 ? sum + value : sum;
  }, 0);

  if (!Number.isFinite(totalNormalizedValue) || totalNormalizedValue <= 0) {
    return null;
  }

  const plan = {
    cash: {
      cad: cadCash,
      usd: usdCash,
      totalCad: totalCashInBase,
      investableCad: investableBaseTotal,
      investableCurrency: skipCadMode ? 'USD' : skipUsdMode ? 'CAD' : null,
    },
    baseCurrency: normalizedBase,
    purchases: [],
    totals: {
      cadNeeded: 0,
      usdNeeded: 0,
      cadRemaining: 0,
      usdRemaining: 0,
    },
    conversions: [],
    summaryText: '',
    targetProportions: sanitizedTargetProportions,
    usingTargetProportions: false,
  };

  let totalCadNeeded = 0;
  let totalUsdNeeded = 0;

  const USD_SHARE_PRECISION = 4;
  const usdRate = currencyRates?.get('USD');
  const hasUsdRate = Number.isFinite(usdRate) && usdRate > 0;

  const computePurchaseAllocation = (targetAmount, currency, price) => {
    let shares = 0;
    let spentCurrency = 0;
    let note = '';

    if (price > 0 && targetAmount > 0) {
      if (currency === 'CAD') {
        shares = Math.floor(targetAmount / price);
        spentCurrency = shares * price;
        if (shares === 0) {
          note = 'Insufficient for 1 share';
        }
      } else {
        const factor = Math.pow(10, USD_SHARE_PRECISION);
        shares = Math.floor((targetAmount / price) * factor) / factor;
        spentCurrency = shares * price;
        if (shares === 0) {
          note = 'Insufficient for minimum fractional share';
        }
      }
    }

    if (!Number.isFinite(shares)) {
      shares = 0;
    }
    if (!Number.isFinite(spentCurrency) || spentCurrency < 0) {
      spentCurrency = 0;
    }

    return { shares, spentCurrency, note };
  };

  activePositions.forEach((position) => {
    const symbol = String(position.symbol).trim();
    const currency = (position.currency || normalizedBase).toUpperCase();
    const price = Number(position.currentPrice);
    const normalizedValue = Number(position.normalizedMarketValue);
    const normalizedSymbol = symbol ? symbol.toUpperCase() : '';
    const configuredTarget = normalizedSymbol ? Number(targetWeightMap.get(normalizedSymbol)) : null;
    const allocationWeight = usingTargetWeights
      ? Number.isFinite(configuredTarget) && configuredTarget > 0
        ? configuredTarget / totalTargetWeight
        : 0
      : normalizedValue / totalNormalizedValue;
    const targetCadAmount = investableBaseTotal * (Number.isFinite(allocationWeight) ? allocationWeight : 0);

    let targetCurrencyAmount = targetCadAmount;
    if (currency !== normalizedBase) {
      targetCurrencyAmount = convertAmountToCurrency(
        targetCadAmount,
        normalizedBase,
        currency,
        currencyRates,
        normalizedBase
      );
    }

    if (!Number.isFinite(targetCurrencyAmount) || targetCurrencyAmount <= 0) {
      targetCurrencyAmount = 0;
    }

    const { shares, spentCurrency, note } = computePurchaseAllocation(
      targetCurrencyAmount,
      currency,
      price
    );

    if (currency === 'CAD') {
      totalCadNeeded += spentCurrency;
    } else if (currency === 'USD') {
      totalUsdNeeded += spentCurrency;
    }

    plan.purchases.push({
      symbol,
      description: position.description ?? null,
      currency,
      amount: spentCurrency,
      targetAmount: targetCurrencyAmount,
      shares,
      sharePrecision: currency === 'CAD' ? 0 : USD_SHARE_PRECISION,
      price,
      note: note || null,
      weight: Number.isFinite(allocationWeight) ? allocationWeight : 0,
      targetPercent:
        Number.isFinite(configuredTarget) && configuredTarget > 0 ? configuredTarget : null,
    });
  });

  plan.usingTargetProportions = usingTargetWeights;
  plan.targetWeightTotal = usingTargetWeights ? totalTargetWeight : null;

  const cadShortfall = totalCadNeeded > cadCash ? totalCadNeeded - cadCash : 0;
  const usdShortfall = totalUsdNeeded > usdCash ? totalUsdNeeded - usdCash : 0;

  const dlrToDetails = findPositionDetails(positions, 'DLR.TO');
  const dlrUDetails = findPositionDetails(positions, 'DLR.U.TO');
  const dlrToOverride = resolvePriceOverride(normalizedPriceOverrides, 'DLR.TO');
  const dlrUOverride = resolvePriceOverride(normalizedPriceOverrides, 'DLR.U.TO');

  const dlrToPrice =
    coercePositiveNumber(dlrToOverride?.price) ??
    coercePositiveNumber(dlrToDetails?.price) ??
    (hasUsdRate ? usdRate * DLR_SHARE_VALUE_USD : null);
  const dlrUPrice =
    coercePositiveNumber(dlrUOverride?.price) ??
    coercePositiveNumber(dlrUDetails?.price) ??
    DLR_SHARE_VALUE_USD;

  let cadAvailableAfterConversions = cadCash;
  let usdAvailableAfterConversions = usdCash;

  if (!skipCadMode && !skipUsdMode && usdShortfall > 0.01) {
    const cadEquivalent = hasUsdRate ? usdShortfall * usdRate : null;
    let dlrShares = null;
    let dlrSpendCad = cadEquivalent;
    let actualUsdReceived = null;
    const dlrDescription = dlrToOverride?.description ?? dlrToDetails?.description ?? null;
    const dlrCurrency = dlrToOverride?.currency ?? dlrToDetails?.currency ?? 'CAD';

    if (dlrToPrice && cadEquivalent !== null) {
      dlrShares = Math.floor(cadEquivalent / dlrToPrice);
      dlrSpendCad = dlrShares * dlrToPrice;
      if (dlrShares > 0 && dlrUPrice) {
        actualUsdReceived = dlrShares * dlrUPrice;
      }
    }

    if (Number.isFinite(dlrSpendCad)) {
      cadAvailableAfterConversions -= dlrSpendCad;
    }
    if (Number.isFinite(actualUsdReceived)) {
      usdAvailableAfterConversions += actualUsdReceived;
    }

    plan.conversions.push({
      type: 'CAD_TO_USD',
      symbol: 'DLR.TO',
      description: dlrDescription,
      cadAmount: cadEquivalent,
      usdAmount: usdShortfall,
      sharePrice: dlrToPrice,
      shares: dlrShares,
      sharePrecision: 0,
      spendAmount: dlrSpendCad,
      currency: dlrCurrency || 'CAD',
      targetCurrency: 'USD',
      actualSpendAmount: dlrSpendCad,
      actualReceiveAmount: actualUsdReceived,
    });
  }

  if (!skipCadMode && !skipUsdMode && cadShortfall > 0.01) {
    const usdEquivalent = hasUsdRate ? cadShortfall / usdRate : null;
    let dlrUShares = null;
    let dlrSpendUsd = usdEquivalent;
    let actualCadReceived = null;
    const dlrUDescription = dlrUOverride?.description ?? dlrUDetails?.description ?? null;
    const dlrUCurrency = dlrUOverride?.currency ?? dlrUDetails?.currency ?? 'USD';

    if (dlrUPrice && usdEquivalent !== null) {
      dlrUShares = Math.floor(usdEquivalent / dlrUPrice);
      dlrSpendUsd = dlrUShares * dlrUPrice;
      if (dlrUShares > 0 && dlrToPrice) {
        actualCadReceived = dlrUShares * dlrToPrice;
      }
    }

    if (Number.isFinite(dlrSpendUsd)) {
      usdAvailableAfterConversions -= dlrSpendUsd;
    }
    if (Number.isFinite(actualCadReceived)) {
      cadAvailableAfterConversions += actualCadReceived;
    }

    plan.conversions.push({
      type: 'USD_TO_CAD',
      symbol: 'DLR.U.TO',
      description: dlrUDescription,
      cadAmount: cadShortfall,
      usdAmount: usdEquivalent,
      sharePrice: dlrUPrice,
      shares: dlrUShares,
      sharePrecision: 0,
      spendAmount: dlrSpendUsd,
      currency: dlrUCurrency || 'USD',
      targetCurrency: 'CAD',
      actualSpendAmount: dlrSpendUsd,
      actualReceiveAmount: actualCadReceived,
    });
  }

  if (!Number.isFinite(cadAvailableAfterConversions)) {
    cadAvailableAfterConversions = 0;
  }
  if (!Number.isFinite(usdAvailableAfterConversions)) {
    usdAvailableAfterConversions = 0;
  }

  const totalCadPlanned = plan.purchases
    .filter((purchase) => purchase.currency === 'CAD')
    .reduce((sum, purchase) => sum + (Number.isFinite(purchase.amount) ? purchase.amount : 0), 0);
  const totalUsdPlanned = plan.purchases
    .filter((purchase) => purchase.currency === 'USD')
    .reduce((sum, purchase) => sum + (Number.isFinite(purchase.amount) ? purchase.amount : 0), 0);

  const cadScale =
    totalCadPlanned > 0 && cadAvailableAfterConversions < totalCadPlanned
      ? Math.max(cadAvailableAfterConversions, 0) / totalCadPlanned
      : 1;
  const usdScale =
    totalUsdPlanned > 0 && usdAvailableAfterConversions < totalUsdPlanned
      ? Math.max(usdAvailableAfterConversions, 0) / totalUsdPlanned
      : 1;

  let updatedCadTotal = 0;
  let updatedUsdTotal = 0;

  plan.purchases.forEach((purchase) => {
    let scaledTarget = purchase.targetAmount ?? 0;
    if (purchase.currency === 'CAD' && cadScale < 0.9999) {
      scaledTarget *= cadScale;
    } else if (purchase.currency === 'USD' && usdScale < 0.9999) {
      scaledTarget *= usdScale;
    }

    const { shares, spentCurrency, note } = computePurchaseAllocation(
      scaledTarget,
      purchase.currency,
      purchase.price
    );

    purchase.amount = spentCurrency;
    purchase.shares = shares;
    purchase.note = note || null;

    if (purchase.currency === 'CAD') {
      updatedCadTotal += spentCurrency;
    } else if (purchase.currency === 'USD') {
      updatedUsdTotal += spentCurrency;
    }
  });

  updatedCadTotal = alignRoundedAmountsToTotal(
    plan.purchases.filter((purchase) => purchase.currency === 'CAD')
  );
  updatedUsdTotal = alignRoundedAmountsToTotal(
    plan.purchases.filter((purchase) => purchase.currency === 'USD')
  );

  const cadRemaining = cadAvailableAfterConversions - updatedCadTotal;
  const usdRemaining = usdAvailableAfterConversions - updatedUsdTotal;

  plan.totals = {
    cadNeeded: updatedCadTotal,
    usdNeeded: updatedUsdTotal,
    cadRemaining,
    usdRemaining,
  };

  const summaryLines = [];
  summaryLines.push('Invest cash evenly plan');
  summaryLines.push('');
  summaryLines.push('Available cash:');
  summaryLines.push(`  CAD: ${formatMoney(cadCash)} CAD`);
  summaryLines.push(`  USD: ${formatMoney(usdCash)} USD`);
  summaryLines.push(`Total available (CAD): ${formatMoney(totalCashInBase)} CAD`);

  if (sanitizedTargetProportions) {
    summaryLines.push('');
    summaryLines.push(
      usingTargetWeights
        ? 'Target proportions applied to this allocation.'
        : 'Target proportions are configured but current allocation weights were used.'
    );
  }

  if (skipCadMode) {
    summaryLines.push(`Investable USD funds (CAD): ${formatMoney(investableBaseTotal)} CAD`);
  } else if (skipUsdMode) {
    summaryLines.push(`Investable CAD funds (CAD): ${formatMoney(investableBaseTotal)} CAD`);
  }

  if (plan.conversions.length) {
    summaryLines.push('');
    summaryLines.push('FX conversions:');
    plan.conversions.forEach((conversion) => {
      if (conversion.type === 'CAD_TO_USD') {
        const spendCad = Number.isFinite(conversion.actualSpendAmount)
          ? conversion.actualSpendAmount
          : conversion.cadAmount;
        const receiveUsd = Number.isFinite(conversion.actualReceiveAmount)
          ? conversion.actualReceiveAmount
          : conversion.usdAmount;
        const sharesText =
          conversion.shares && conversion.shares > 0
            ? ` (${formatNumber(conversion.shares, { minimumFractionDigits: 0, maximumFractionDigits: 0 })} shares)`
            : '';
        const spendLabel = Number.isFinite(spendCad) ? `${formatMoney(spendCad)} CAD` : 'CAD';
        const receiveLabel = Number.isFinite(receiveUsd)
          ? `${formatMoney(receiveUsd)} USD`
          : 'USD';
        summaryLines.push(
          `  Convert ${spendLabel} into ${receiveLabel} via DLR.TO${sharesText}`
        );
      } else if (conversion.type === 'USD_TO_CAD') {
        const spendUsd = Number.isFinite(conversion.actualSpendAmount)
          ? conversion.actualSpendAmount
          : conversion.usdAmount;
        const receiveCad = Number.isFinite(conversion.actualReceiveAmount)
          ? conversion.actualReceiveAmount
          : conversion.cadAmount;
        const sharesText =
          conversion.shares && conversion.shares > 0
            ? ` (${formatNumber(conversion.shares, { minimumFractionDigits: 0, maximumFractionDigits: 0 })} shares)`
            : '';
        const spendLabel = Number.isFinite(spendUsd) ? `${formatMoney(spendUsd)} USD` : 'USD';
        const receiveLabel = Number.isFinite(receiveCad)
          ? `${formatMoney(receiveCad)} CAD`
          : 'CAD';
        summaryLines.push(`  Convert ${receiveLabel} from ${spendLabel} via DLR.U.TO${sharesText}`);
      }
    });
  }

  summaryLines.push('');
  summaryLines.push('Purchases:');
  plan.purchases.forEach((purchase) => {
    const shareDigits =
      purchase.currency === 'CAD'
        ? { minimumFractionDigits: 0, maximumFractionDigits: 0 }
        : { minimumFractionDigits: USD_SHARE_PRECISION, maximumFractionDigits: USD_SHARE_PRECISION };
    const formattedAmount = `${formatMoney(purchase.amount)} ${purchase.currency}`;
    const formattedShares = formatNumber(purchase.shares, shareDigits);
    const formattedPrice =
      purchase.price > 0 ? `${formatMoney(purchase.price)} ${purchase.currency}` : '—';
    const noteParts = [];
    if (purchase.note) {
      noteParts.push(purchase.note);
    }
    if (Number.isFinite(purchase.targetPercent) && purchase.targetPercent > 0) {
      noteParts.push(
        `target ${formatNumber(purchase.targetPercent, {
          minimumFractionDigits: 2,
          maximumFractionDigits: 2,
        })}%`
      );
    }
    const annotation = noteParts.length ? ` (${noteParts.join('; ')})` : '';
    summaryLines.push(
      `  ${purchase.symbol} (${purchase.currency}): buy ${formattedAmount} → ${formattedShares} shares @ ${formattedPrice}${annotation}`
    );
  });

  summaryLines.push('');
  summaryLines.push('Totals:');
  summaryLines.push(`  CAD purchases: ${formatMoney(updatedCadTotal)} CAD`);
  summaryLines.push(`  USD purchases: ${formatMoney(updatedUsdTotal)} USD`);

  if (skipCadMode) {
    summaryLines.push('');
    summaryLines.push('CAD purchases were already completed. Only USD purchases are included.');
  } else if (skipUsdMode) {
    summaryLines.push('');
    summaryLines.push('USD purchases were already completed. Only CAD purchases are included.');
  }

  plan.summaryText = summaryLines.join('\n');
  plan.skipCadPurchases = skipCadMode;
  plan.skipUsdPurchases = skipUsdMode;
  plan.supportsCadPurchaseToggle = supportsCadPurchases;
  plan.supportsUsdPurchaseToggle = supportsUsdPurchases;
  return plan;
}

function buildDeploymentAdjustmentPlan({
  positions,
  balances,
  currencyRates,
  baseCurrency = 'CAD',
  reserveSymbols = RESERVE_SYMBOLS,
  targetDeployedPercent,
  priceOverrides = null,
}) {
  if (!Array.isArray(positions) || positions.length === 0) {
    return null;
  }

  const TRANSACTION_EPSILON = 0.005;
  const USD_SHARE_PRECISION = 4;

  const normalizedBase = (baseCurrency || 'CAD').toUpperCase();
  const rawTarget = Number(targetDeployedPercent);
  const targetPercent = Number.isFinite(rawTarget) ? Math.min(100, Math.max(0, rawTarget)) : null;
  if (targetPercent === null) {
    return null;
  }

  const reserveSet = reserveSymbols instanceof Set ? reserveSymbols : new Set(reserveSymbols || []);
  const priceOverrideMap = normalizePriceOverrides(priceOverrides);

  const deployedHoldings = [];
  const reserveHoldings = [];

  let deployedBaseTotal = 0;
  let reserveBaseTotal = 0;

  positions.forEach((position) => {
    if (!position) {
      return;
    }
    const symbol = typeof position.symbol === 'string' ? position.symbol.trim() : '';
    if (!symbol) {
      return;
    }
    const symbolKey = normalizeSymbolKey(symbol);
    const currency = (position.currency || normalizedBase).toUpperCase();
    const normalizedValue = resolveNormalizedMarketValue(position, currencyRates, normalizedBase);
    if (!Number.isFinite(normalizedValue)) {
      return;
    }
    const description = typeof position.description === 'string' ? position.description : null;
    const override = resolvePriceOverride(priceOverrideMap, symbol);
    const overridePrice = coercePositiveNumber(override?.price);
    const price = overridePrice ?? coercePositiveNumber(position.currentPrice);
    const quantity = Number.isFinite(position.openQuantity) ? position.openQuantity : null;
    const holding = {
      symbol,
      description,
      currency,
      normalizedValue,
      price: price ?? null,
      quantity,
    };

    if (reserveSet.has(symbolKey)) {
      reserveHoldings.push(holding);
      reserveBaseTotal += normalizedValue;
    } else {
      deployedHoldings.push(holding);
      deployedBaseTotal += normalizedValue;
    }
  });

  const cadCash = resolveCashForCurrency(balances, 'CAD');
  const usdCash = resolveCashForCurrency(balances, 'USD');
  const cadCashBase = normalizeCurrencyAmount(cadCash, 'CAD', currencyRates, normalizedBase);
  const usdCashBase = normalizeCurrencyAmount(usdCash, 'USD', currencyRates, normalizedBase);
  const cashReserveBase = cadCashBase + usdCashBase;

  const totalBase = deployedBaseTotal + reserveBaseTotal + cadCashBase + usdCashBase;
  if (!Number.isFinite(totalBase) || totalBase <= 0) {
    return null;
  }

  const currentReserveBase = reserveBaseTotal + cadCashBase + usdCashBase;
  const currentDeployedBase = totalBase - currentReserveBase;

  const targetDeployedBase = (targetPercent / 100) * totalBase;
  const targetReserveBase = totalBase - targetDeployedBase;

  const targetCashTotalBase = Math.min(targetReserveBase, cashReserveBase);
  const cashScale =
    cashReserveBase > TRANSACTION_EPSILON && targetCashTotalBase > 0
      ? targetCashTotalBase / cashReserveBase
      : 0;
  const targetCashCadBase = cashReserveBase > TRANSACTION_EPSILON ? cadCashBase * cashScale : 0;
  const targetCashUsdBase = cashReserveBase > TRANSACTION_EPSILON ? usdCashBase * cashScale : 0;
  const desiredReserveHoldingsBase = Math.max(0, targetReserveBase - targetCashTotalBase);

  const deployScale = currentDeployedBase > 0 ? targetDeployedBase / currentDeployedBase : 0;
  const reserveHoldingsBase = reserveBaseTotal;
  const hasReserveHoldings = reserveHoldings.some(
    (holding) => Number.isFinite(holding.normalizedValue) && Math.abs(holding.normalizedValue) > TRANSACTION_EPSILON
  );
  const reserveScale =
    hasReserveHoldings && reserveHoldingsBase > TRANSACTION_EPSILON
      ? desiredReserveHoldingsBase / reserveHoldingsBase
      : null;

  if (currentDeployedBase <= 0 && targetDeployedBase > 0) {
    return null;
  }

  const transactions = [];
  const netFlows = new Map();

  const recordFlow = (currency, amount) => {
    if (!Number.isFinite(amount) || Math.abs(amount) < TRANSACTION_EPSILON) {
      return;
    }
    const key = (currency || normalizedBase).toUpperCase();
    const existing = netFlows.get(key) || 0;
    netFlows.set(key, existing + amount);
  };

  const pushTransaction = (entry) => {
    transactions.push(entry);
    recordFlow(entry.currency, entry.amount);
  };

  deployedHoldings.forEach((holding) => {
    if (!Number.isFinite(holding.normalizedValue) || holding.normalizedValue === 0) {
      return;
    }
    const targetValue = holding.normalizedValue * deployScale;
    const deltaBase = targetValue - holding.normalizedValue;
    if (!Number.isFinite(deltaBase) || Math.abs(deltaBase) < TRANSACTION_EPSILON) {
      return;
    }
    const deltaCurrency = convertAmountToCurrency(
      deltaBase,
      normalizedBase,
      holding.currency,
      currencyRates,
      normalizedBase
    );
    if (!Number.isFinite(deltaCurrency) || Math.abs(deltaCurrency) < TRANSACTION_EPSILON) {
      return;
    }
    const price = holding.price;
    const shares = Number.isFinite(price) && price > 0 ? deltaCurrency / price : null;
    const side = deltaCurrency >= 0 ? 'BUY' : 'SELL';
    pushTransaction({
      scope: 'DEPLOYED',
      side,
      symbol: holding.symbol,
      description: holding.description,
      currency: holding.currency,
      amount: deltaCurrency,
      shares,
      sharePrecision: holding.currency === 'CAD' ? 0 : USD_SHARE_PRECISION,
      price: price ?? null,
    });
  });

  if (reserveScale !== null) {
    reserveHoldings.forEach((holding) => {
      if (!Number.isFinite(holding.normalizedValue) || holding.normalizedValue === 0) {
        return;
      }
      const targetValue = holding.normalizedValue * reserveScale;
      const deltaBase = targetValue - holding.normalizedValue;
      if (!Number.isFinite(deltaBase) || Math.abs(deltaBase) < TRANSACTION_EPSILON) {
        return;
      }
      const deltaCurrency = convertAmountToCurrency(
        deltaBase,
        normalizedBase,
        holding.currency,
        currencyRates,
        normalizedBase
      );
      if (!Number.isFinite(deltaCurrency) || Math.abs(deltaCurrency) < TRANSACTION_EPSILON) {
        return;
      }
      const price = holding.price;
      const shares = Number.isFinite(price) && price > 0 ? deltaCurrency / price : null;
      const side = deltaCurrency >= 0 ? 'BUY' : 'SELL';
      pushTransaction({
        scope: 'RESERVE',
        side,
        symbol: holding.symbol,
        description: holding.description,
        currency: holding.currency,
        amount: deltaCurrency,
        shares,
        sharePrecision: holding.currency === 'CAD' ? 0 : USD_SHARE_PRECISION,
        price: price ?? null,
      });
    });
  }

  if (reserveScale === null) {
    const reserveIncreaseBase = desiredReserveHoldingsBase;
    if (reserveIncreaseBase > TRANSACTION_EPSILON) {
      let targets = reserveHoldings
        .filter((holding) => Number.isFinite(holding.price) && holding.price > 0)
        .map((holding) => ({
          symbol: holding.symbol,
          description: holding.description,
          currency: holding.currency,
          price: holding.price ?? null,
          weight: holding.normalizedValue > 0 ? holding.normalizedValue : 0,
          sharePrecision: holding.currency === 'CAD' ? 0 : USD_SHARE_PRECISION,
        }));

      if (!targets.length) {
        const fallbackSymbol = RESERVE_FALLBACK_SYMBOL;
        const fallbackOverride = resolvePriceOverride(priceOverrideMap, fallbackSymbol);
        const fallbackDetails = findPositionDetails(positions, fallbackSymbol);
        const fallbackPrice =
          coercePositiveNumber(fallbackOverride?.price) ??
          coercePositiveNumber(fallbackDetails?.price) ??
          null;
        const fallbackCurrency = (
          fallbackOverride?.currency || fallbackDetails?.currency || 'USD'
        ).toUpperCase();
        const fallbackDescription = fallbackOverride?.description ?? fallbackDetails?.description ?? null;

        targets = [
          {
            symbol: fallbackSymbol,
            description: fallbackDescription,
            currency: fallbackCurrency,
            price: fallbackPrice,
            weight: 1,
            sharePrecision: fallbackCurrency === 'CAD' ? 0 : USD_SHARE_PRECISION,
          },
        ];
      }

      const weightTotal = targets.reduce(
        (sum, entry) => sum + (Number.isFinite(entry.weight) && entry.weight > 0 ? entry.weight : 0),
        0
      );
      if (weightTotal > 0) {
        targets = targets.map((entry) => ({ ...entry, weight: entry.weight / weightTotal }));
      } else if (targets.length > 0) {
        const equalWeight = 1 / targets.length;
        targets = targets.map((entry) => ({ ...entry, weight: equalWeight }));
      }

      targets.forEach((entry) => {
        if (!Number.isFinite(entry.weight) || entry.weight <= 0) {
          return;
        }
        const allocationBase = reserveIncreaseBase * entry.weight;
        if (!Number.isFinite(allocationBase) || allocationBase <= TRANSACTION_EPSILON) {
          return;
        }
        const allocationAmount = convertAmountToCurrency(
          allocationBase,
          normalizedBase,
          entry.currency,
          currencyRates,
          normalizedBase
        );
        if (!Number.isFinite(allocationAmount) || allocationAmount <= TRANSACTION_EPSILON) {
          return;
        }
        const price = entry.price;
        const shares = Number.isFinite(price) && price > 0 ? allocationAmount / price : null;
        pushTransaction({
          scope: 'RESERVE',
          side: 'BUY',
          symbol: entry.symbol,
          description: entry.description,
          currency: entry.currency,
          amount: allocationAmount,
          shares,
          sharePrecision: entry.sharePrecision,
          price: price ?? null,
        });
      });
    }
  }

  const targetCashCad = convertAmountToCurrency(
    targetCashCadBase,
    normalizedBase,
    'CAD',
    currencyRates,
    normalizedBase
  );
  const targetCashUsd = convertAmountToCurrency(
    targetCashUsdBase,
    normalizedBase,
    'USD',
    currencyRates,
    normalizedBase
  );
  const cashDeltaCad = targetCashCad - cadCash;
  const cashDeltaUsd = targetCashUsd - usdCash;
  recordFlow('CAD', cashDeltaCad);
  recordFlow('USD', cashDeltaUsd);

  const conversions = [];
  const usdRate = currencyRates?.get('USD');
  const hasUsdRate = Number.isFinite(usdRate) && usdRate > 0;
  const dlrToDetails = findPositionDetails(positions, 'DLR.TO');
  const dlrUDetails = findPositionDetails(positions, 'DLR.U.TO');
  const dlrToOverride = resolvePriceOverride(priceOverrideMap, 'DLR.TO');
  const dlrUOverride = resolvePriceOverride(priceOverrideMap, 'DLR.U.TO');
  const dlrToPrice =
    coercePositiveNumber(dlrToOverride?.price) ??
    coercePositiveNumber(dlrToDetails?.price) ??
    (hasUsdRate ? usdRate * 10 : null);
  const dlrUPrice =
    coercePositiveNumber(dlrUOverride?.price) ??
    coercePositiveNumber(dlrUDetails?.price) ??
    10;
  const dlrDescription = dlrToOverride?.description ?? dlrToDetails?.description ?? 'DLR Norbert conversion';

  const adjustFlow = (currency, delta) => {
    if (!Number.isFinite(delta) || Math.abs(delta) < TRANSACTION_EPSILON) {
      return;
    }
    const key = (currency || normalizedBase).toUpperCase();
    const existing = netFlows.get(key) || 0;
    netFlows.set(key, existing + delta);
  };

  const planCadToUsdConversion = (usdAmountNeeded) => {
    if (!hasUsdRate || usdAmountNeeded <= TRANSACTION_EPSILON) {
      return;
    }
    let cadSpent = usdAmountNeeded * usdRate;
    let usdReceived = usdAmountNeeded;
    let shares = null;
    if (dlrToPrice && dlrUPrice) {
      const estimatedShares = Math.floor((cadSpent / dlrToPrice) + 1e-6);
      if (estimatedShares > 0) {
        shares = estimatedShares;
        cadSpent = shares * dlrToPrice;
        usdReceived = shares * dlrUPrice;
      }
    }
    conversions.push({
      type: 'CAD_TO_USD',
      symbol: 'DLR.TO',
      description: dlrDescription,
      cadAmount: cadSpent,
      usdAmount: usdAmountNeeded,
      sharePrice: dlrToPrice,
      shares,
      sharePrecision: 0,
      spendAmount: cadSpent,
      currency: dlrToOverride?.currency ?? dlrToDetails?.currency ?? 'CAD',
      targetCurrency: 'USD',
      actualSpendAmount: cadSpent,
      actualReceiveAmount: usdReceived,
    });
    adjustFlow('CAD', cadSpent);
    adjustFlow('USD', -usdReceived);
  };

  const planUsdToCadConversion = (cadAmountNeeded) => {
    if (!hasUsdRate || cadAmountNeeded <= TRANSACTION_EPSILON) {
      return;
    }
    let usdSpent = cadAmountNeeded / usdRate;
    let cadReceived = cadAmountNeeded;
    let shares = null;
    if (dlrUPrice && dlrToPrice) {
      const estimatedShares = Math.floor((usdSpent / dlrUPrice) + 1e-6);
      if (estimatedShares > 0) {
        shares = estimatedShares;
        usdSpent = shares * dlrUPrice;
        cadReceived = shares * dlrToPrice;
      }
    }
    conversions.push({
      type: 'USD_TO_CAD',
      symbol: 'DLR.U.TO',
      description: dlrUOverride?.description ?? dlrUDetails?.description ?? dlrDescription,
      cadAmount: cadAmountNeeded,
      usdAmount: usdSpent,
      sharePrice: dlrUPrice,
      shares,
      sharePrecision: 0,
      spendAmount: usdSpent,
      currency: dlrUOverride?.currency ?? dlrUDetails?.currency ?? 'USD',
      targetCurrency: 'CAD',
      actualSpendAmount: usdSpent,
      actualReceiveAmount: cadReceived,
    });
    adjustFlow('USD', usdSpent);
    adjustFlow('CAD', -cadReceived);
  };

  let cadNeed = netFlows.get('CAD') || 0;
  let usdNeed = netFlows.get('USD') || 0;

  if (cadNeed > TRANSACTION_EPSILON && usdNeed < -TRANSACTION_EPSILON) {
    const availableUsd = -usdNeed;
    const cadRequired = cadNeed;
    const usdEquivalent = hasUsdRate ? cadRequired / usdRate : 0;
    const usdToConvert = Math.min(availableUsd, usdEquivalent);
    if (usdToConvert > TRANSACTION_EPSILON) {
      const cadAmount = usdToConvert * usdRate;
      planUsdToCadConversion(cadAmount);
      cadNeed = netFlows.get('CAD') || 0;
      usdNeed = netFlows.get('USD') || 0;
    }
  }

  if (usdNeed > TRANSACTION_EPSILON && cadNeed < -TRANSACTION_EPSILON) {
    const availableCad = -cadNeed;
    const usdRequired = usdNeed;
    const cadEquivalent = hasUsdRate ? usdRequired * usdRate : 0;
    const cadToConvert = Math.min(availableCad, cadEquivalent);
    if (cadToConvert > TRANSACTION_EPSILON) {
      const usdAmount = cadToConvert / usdRate;
      planCadToUsdConversion(usdAmount);
      cadNeed = netFlows.get('CAD') || 0;
      usdNeed = netFlows.get('USD') || 0;
    }
  }

  const totals = {
    cadBuys: 0,
    cadSells: 0,
    usdBuys: 0,
    usdSells: 0,
    cadNet: netFlows.get('CAD') || 0,
    usdNet: netFlows.get('USD') || 0,
  };

  transactions.forEach((transaction) => {
    const amount = transaction.amount;
    if (transaction.currency === 'CAD') {
      if (amount >= 0) {
        totals.cadBuys += amount;
      } else {
        totals.cadSells += -amount;
      }
    } else if (transaction.currency === 'USD') {
      if (amount >= 0) {
        totals.usdBuys += amount;
      } else {
        totals.usdSells += -amount;
      }
    }
  });

  const currentDeployedPercent = (currentDeployedBase / totalBase) * 100;
  const currentReservePercent = (currentReserveBase / totalBase) * 100;

  const summaryLines = [];
  summaryLines.push(
    `Current deployed: ${formatMoney(currentDeployedBase)} ${normalizedBase} (${formatNumber(currentDeployedPercent, {
      minimumFractionDigits: 2,
      maximumFractionDigits: 2,
    })}%)`
  );
  summaryLines.push(
    `Target deployed: ${formatMoney(targetDeployedBase)} ${normalizedBase} (${formatNumber(targetPercent, {
      minimumFractionDigits: 2,
      maximumFractionDigits: 2,
    })}%)`
  );
  summaryLines.push(
    `Target reserve: ${formatMoney(targetReserveBase)} ${normalizedBase} (${formatNumber(100 - targetPercent, {
      minimumFractionDigits: 2,
      maximumFractionDigits: 2,
    })}%)`
  );

  if (transactions.length) {
    summaryLines.push('');
    summaryLines.push('Trades:');
    transactions.forEach((transaction) => {
      summaryLines.push(
        `  ${transaction.side} ${transaction.symbol}: ${formatMoney(Math.abs(transaction.amount))} ${transaction.currency}`
      );
    });
  }

  if (conversions.length) {
    summaryLines.push('');
    summaryLines.push('Conversions:');
    conversions.forEach((conversion) => {
      summaryLines.push(
        `  ${conversion.type === 'CAD_TO_USD' ? 'CAD→USD' : 'USD→CAD'} via ${conversion.symbol}: ${formatMoney(
          conversion.spendAmount
        )} ${conversion.currency}`
      );
    });
  }

  const plan = {
    type: 'DEPLOYMENT_ADJUSTMENT',
    baseCurrency: normalizedBase,
    targetDeployedPercent: targetPercent,
    targetReservePercent: 100 - targetPercent,
    currentDeployedPercent,
    currentReservePercent,
    currentDeployedValue: currentDeployedBase,
    currentReserveValue: currentReserveBase,
    targetDeployedValue: targetDeployedBase,
    targetReserveValue: targetReserveBase,
    transactions,
    conversions,
    totals,
    cashDeltas: {
      CAD: cashDeltaCad,
      USD: cashDeltaUsd,
    },
    summaryText: summaryLines.join('\n'),
  };

  return plan;
}

function pickBalanceEntry(bucket, currency) {
  if (!bucket || !currency) {
    return null;
  }
  const normalized = currency.toUpperCase();
  return bucket[normalized] || bucket[currency] || bucket[normalized.toLowerCase()] || null;
}

function resolvePositionTotalCost(position) {
  if (position && position.totalCost !== undefined && position.totalCost !== null) {
    return position.totalCost;
  }
  if (position && isFiniteNumber(position.averageEntryPrice) && isFiniteNumber(position.openQuantity)) {
    return position.averageEntryPrice * position.openQuantity;
  }
  return null;
}

function deriveExchangeRate(perEntry, combinedEntry, baseCombinedEntry) {
  if (!perEntry && !combinedEntry) {
    return null;
  }

  const directFields = ['exchangeRate', 'fxRate', 'conversionRate', 'rate'];
  for (const field of directFields) {
    const candidate = (perEntry && perEntry[field]) ?? (combinedEntry && combinedEntry[field]) ?? null;
    if (isFiniteNumber(candidate) && candidate > 0) {
      return candidate;
    }
  }

  if (baseCombinedEntry && combinedEntry) {
    const baseFields = ['totalEquity', 'marketValue', 'cash', 'buyingPower'];
    for (const field of baseFields) {
      const baseValue = baseCombinedEntry[field];
      const currencyValue = combinedEntry[field];
      if (!isFiniteNumber(baseValue) || !isFiniteNumber(currencyValue)) {
        continue;
      }
      if (Math.abs(currencyValue) <= 1e-9) {
        continue;
      }

      const ratio = baseValue / currencyValue;
      if (isFiniteNumber(ratio) && Math.abs(ratio) > 1e-9) {
        return Math.abs(ratio);
      }
    }
  }

  const ratioSources = [
    ['totalEquity', 'totalEquity'],
    ['marketValue', 'marketValue'],
  ];

  for (const [perField, combinedField] of ratioSources) {
    const perValue = perEntry ? perEntry[perField] : null;
    const combinedValue = combinedEntry ? combinedEntry[combinedField] : null;
    if (!isFiniteNumber(perValue) || !isFiniteNumber(combinedValue)) {
      continue;
    }
    if (Math.abs(perValue) <= 1e-9 || Math.abs(combinedValue) <= 1e-9) {
      continue;
    }

    const ratio = combinedValue / perValue;
    if (isFiniteNumber(ratio) && Math.abs(ratio) > 1e-9) {
      return Math.abs(ratio);
    }
  }

  return null;
}

function buildCurrencyRateMap(balances, baseCurrency = 'CAD') {
  const normalizedBase = (baseCurrency || 'CAD').toUpperCase();
  const rates = new Map();
  rates.set(normalizedBase, 1);

  if (!balances) {
    return rates;
  }

  const combined = balances.combined || {};
  const perCurrency = balances.perCurrency || {};
  const baseCombinedEntry = pickBalanceEntry(combined, normalizedBase);
  const allKeys = new Set([
    ...Object.keys(combined || {}),
    ...Object.keys(perCurrency || {}),
  ]);

  allKeys.forEach((key) => {
    if (!key) {
      return;
    }
    const normalizedKey = key.toUpperCase();
    if (rates.has(normalizedKey)) {
      return;
    }

    const perEntry = pickBalanceEntry(perCurrency, key) || pickBalanceEntry(perCurrency, normalizedKey);
    const combinedEntry = pickBalanceEntry(combined, key) || pickBalanceEntry(combined, normalizedKey);

    const derived = deriveExchangeRate(perEntry, combinedEntry, baseCombinedEntry);
    if (derived && derived > 0) {
      rates.set(normalizedKey, derived);
      return;
    }

    if (normalizedKey === normalizedBase) {
      rates.set(normalizedKey, 1);
    }
  });

  return rates;
}

function normalizeCurrencyAmount(value, currency, currencyRates, baseCurrency = 'CAD') {
  if (!isFiniteNumber(value)) {
    return 0;
  }
  const normalizedBase = (baseCurrency || 'CAD').toUpperCase();
  const normalizedCurrency = (currency || normalizedBase).toUpperCase();
  const rate = currencyRates.get(normalizedCurrency);
  if (isFiniteNumber(rate) && rate > 0) {
    return value * rate;
  }
  if (normalizedCurrency === normalizedBase) {
    return value;
  }
  return value;
}


function extractBalanceBuckets(summary) {
  if (!summary || typeof summary !== 'object') {
    return [];
  }

  const buckets = [];
  if (summary.combined && typeof summary.combined === 'object') {
    buckets.push(summary.combined);
  }
  if (summary.perCurrency && typeof summary.perCurrency === 'object') {
    buckets.push(summary.perCurrency);
  }
  if (!buckets.length) {
    buckets.push(summary);
  }
  return buckets;
}

function resolveAccountTotalInBase(combined, currencyRates, baseCurrency = 'CAD') {
  if (!combined || typeof combined !== 'object') {
    return 0;
  }

  const normalizedBase = (baseCurrency || 'CAD').toUpperCase();

  const bucketSources = extractBalanceBuckets(combined).filter(
    (bucket) => bucket && typeof bucket === 'object'
  );
  if (!bucketSources.length) {
    return 0;
  }

  const pickBaseTotal = (entry) => {
    if (!entry || typeof entry !== 'object') {
      return null;
    }
    if (isFiniteNumber(entry.totalEquityCad)) {
      return entry.totalEquityCad;
    }
    const entryCurrency =
      typeof entry.currency === 'string' && entry.currency.trim()
        ? entry.currency.toUpperCase()
        : null;
    const reference =
      entry.totalEquity ?? entry.marketValue ?? entry.cash ?? entry.buyingPower ?? null;
    if (isFiniteNumber(reference) && entryCurrency === normalizedBase) {
      return reference;
    }
    return null;
  };

  for (const bucket of bucketSources) {
    const baseKey = Object.keys(bucket).find((key) => key && key.toUpperCase() === normalizedBase);
    if (baseKey) {
      const resolved = pickBaseTotal(bucket[baseKey]);
      if (resolved !== null) {
        return resolved;
      }
    }
  }

  for (const bucket of bucketSources) {
    for (const entryKey of Object.keys(bucket)) {
      const resolved = pickBaseTotal(bucket[entryKey]);
      if (resolved !== null) {
        return resolved;
      }
    }
  }

  let fallbackTotal = 0;
  const seenCurrencies = new Set();

  bucketSources.forEach((bucket) => {
    Object.entries(bucket).forEach(([currencyKey, values]) => {
      if (!values || typeof values !== 'object') {
        return;
      }
      const reference =
        values.totalEquity ?? values.marketValue ?? values.cash ?? values.buyingPower ?? null;
      if (!isFiniteNumber(reference)) {
        return;
      }

      const entryCurrency =
        typeof values.currency === 'string' && values.currency.trim()
          ? values.currency.trim().toUpperCase()
          : typeof currencyKey === 'string' && currencyKey.trim()
            ? currencyKey.trim().toUpperCase()
            : null;

      const seenKey = entryCurrency || currencyKey;
      if (seenKey) {
        const normalizedKey = String(seenKey).toUpperCase();
        if (seenCurrencies.has(normalizedKey)) {
          return;
        }
        seenCurrencies.add(normalizedKey);
      }

      fallbackTotal += normalizeCurrencyAmount(reference, entryCurrency, currencyRates, baseCurrency);
    });
  });

  return fallbackTotal;
}

function resolveAccountPnlInBase(combined, field, currencyRates, baseCurrency = 'CAD') {
  if (!combined || typeof combined !== 'object') {
    return 0;
  }

  const normalizedBase = (baseCurrency || 'CAD').toUpperCase();

  const bucketSources = extractBalanceBuckets(combined).filter(
    (bucket) => bucket && typeof bucket === 'object'
  );
  if (!bucketSources.length) {
    return 0;
  }

  let total = 0;
  bucketSources.forEach((bucket) => {
    Object.entries(bucket).forEach(([currencyKey, values]) => {
      if (!values || typeof values !== 'object') {
        return;
      }
      const amount = coerceNumber(values[field]);
      if (amount === null) {
        return;
      }
      const entryCurrency =
        typeof values.currency === 'string' && values.currency.trim()
          ? values.currency.trim().toUpperCase()
          : typeof currencyKey === 'string' && currencyKey.trim()
            ? currencyKey.trim().toUpperCase()
            : normalizedBase;
      total += normalizeCurrencyAmount(amount, entryCurrency, currencyRates, baseCurrency);
    });
  });

  return total;
}


function aggregatePositionsBySymbol(positions, { currencyRates, baseCurrency = 'CAD' }) {
  if (!Array.isArray(positions) || positions.length === 0) {
    return [];
  }

  const normalizedBase = (baseCurrency || 'CAD').toUpperCase();
  const convert = (amount, currency) => normalizeCurrencyAmount(amount, currency, currencyRates, normalizedBase);

  const groups = new Map();
  const passthrough = [];

  positions.forEach((position) => {
    const symbolKey = position && position.symbol ? String(position.symbol).trim().toUpperCase() : '';
    if (!symbolKey) {
      if (position) {
        passthrough.push(position);
      }
      return;
    }

    let group = groups.get(symbolKey);
    if (!group) {
      group = {
        symbol: position.symbol,
        symbolId: position.symbolId ?? null,
        description: position.description || null,
        currencyBuckets: new Map(),
        openQuantity: 0,
        marketValueBase: 0,
        dayPnlBase: 0,
        openPnlBase: 0,
        totalCostBase: 0,
        totalCostBaseWeight: 0,
        currentPriceAccumulator: 0,
        currentPriceWeight: 0,
        isRealTime: Boolean(position?.isRealTime),
        rowId: `all:${symbolKey}`,
        key: symbolKey,
        accountNotes: new Map(),
        dividendYieldPercent: null,
      };
      groups.set(symbolKey, group);
    }

    if (!group.symbol && position.symbol) {
      group.symbol = position.symbol;
    }
    if (!group.symbolId && position.symbolId) {
      group.symbolId = position.symbolId;
    }
    if (!group.description && position.description) {
      group.description = position.description;
    }

    const quantity = isFiniteNumber(position.openQuantity) ? position.openQuantity : 0;
    const marketValue = isFiniteNumber(position.currentMarketValue) ? position.currentMarketValue : 0;
    const dayPnl = isFiniteNumber(position.dayPnl) ? position.dayPnl : 0;
    const openPnl = isFiniteNumber(position.openPnl) ? position.openPnl : 0;
    const currency = (position.currency || normalizedBase).toUpperCase();
    const totalCost = resolvePositionTotalCost(position);
    const currentPrice = isFiniteNumber(position.currentPrice) ? position.currentPrice : null;
    const positionDividendYield = isFiniteNumber(position.dividendYieldPercent)
      ? position.dividendYieldPercent
      : null;

    group.openQuantity += quantity;
    group.marketValueBase += convert(marketValue, currency);
    group.dayPnlBase += convert(dayPnl, currency);
    group.openPnlBase += convert(openPnl, currency);
    if (totalCost !== null) {
      group.totalCostBase += convert(totalCost, currency);
      group.totalCostBaseWeight += quantity;
    }
    group.isRealTime = group.isRealTime || Boolean(position.isRealTime);

    if (positionDividendYield !== null && positionDividendYield > 0) {
      const currentYield = isFiniteNumber(group.dividendYieldPercent) ? group.dividendYieldPercent : 0;
      group.dividendYieldPercent = Math.max(currentYield, positionDividendYield);
    }

    if (currentPrice !== null && Math.abs(quantity) > 1e-9) {
      const weight = Math.abs(quantity);
      group.currentPriceAccumulator += currentPrice * weight;
      group.currentPriceWeight += weight;
    }

    let bucket = group.currencyBuckets.get(currency);
    if (!bucket) {
      bucket = { marketValue: 0, dayPnl: 0, openPnl: 0, totalCost: 0, costWeight: 0 };
      group.currencyBuckets.set(currency, bucket);
    }
    bucket.marketValue += marketValue;
    bucket.dayPnl += dayPnl;
    bucket.openPnl += openPnl;
    if (totalCost !== null) {
      bucket.totalCost += totalCost;
      bucket.costWeight += quantity;
    }

    const appendAccountNote = (entry) => {
      if (!entry) {
        return;
      }
      const accountKey = entry.accountId || entry.accountNumber;
      if (!accountKey) {
        return;
      }
      const normalizedKey = String(accountKey);
      if (!normalizedKey) {
        return;
      }
      const existing = group.accountNotes.get(normalizedKey) || {
        accountId: entry.accountId || null,
        accountNumber: entry.accountNumber || null,
        accountDisplayName: entry.accountDisplayName || null,
        accountOwnerLabel: entry.accountOwnerLabel || null,
        notes: '',
        targetProportion: Number.isFinite(entry.targetProportion) ? entry.targetProportion : null,
      };
      const candidateNote = typeof entry.notes === 'string' ? entry.notes : '';
      if (candidateNote) {
        existing.notes = candidateNote;
      }
      if (!existing.accountDisplayName && entry.accountDisplayName) {
        existing.accountDisplayName = entry.accountDisplayName;
      }
      if (!existing.accountOwnerLabel && entry.accountOwnerLabel) {
        existing.accountOwnerLabel = entry.accountOwnerLabel;
      }
      if (!existing.accountNumber && entry.accountNumber) {
        existing.accountNumber = entry.accountNumber;
      }
      if (!existing.accountId && entry.accountId) {
        existing.accountId = entry.accountId;
      }
      if (Number.isFinite(entry.targetProportion)) {
        existing.targetProportion = entry.targetProportion;
      }
      group.accountNotes.set(normalizedKey, existing);
    };

    if (Array.isArray(position.accountNotes) && position.accountNotes.length) {
      position.accountNotes.forEach((entry) => {
        appendAccountNote(entry);
      });
    } else {
      appendAccountNote({
        accountId: position.accountId || null,
        accountNumber: position.accountNumber || null,
        accountDisplayName: position.accountDisplayName || null,
        accountOwnerLabel: position.accountOwnerLabel || null,
        notes: typeof position.notes === 'string' ? position.notes : '',
        targetProportion: Number.isFinite(position.targetProportion) ? position.targetProportion : null,
      });
    }
  });

  const aggregated = Array.from(groups.values()).map((group) => {
    const currencies = Array.from(group.currencyBuckets.keys());
    const hasSingleCurrency = currencies.length === 1;
    const displayCurrency = hasSingleCurrency ? currencies[0] : normalizedBase;
    const bucket = hasSingleCurrency ? group.currencyBuckets.get(displayCurrency) : null;

    let currentMarketValue = hasSingleCurrency && bucket ? bucket.marketValue : group.marketValueBase;
    if (!isFiniteNumber(currentMarketValue)) {
      currentMarketValue = 0;
    }

    let dayPnl = hasSingleCurrency && bucket ? bucket.dayPnl : group.dayPnlBase;
    if (!isFiniteNumber(dayPnl)) {
      dayPnl = 0;
    }

    let openPnl = hasSingleCurrency && bucket ? bucket.openPnl : group.openPnlBase;
    if (!isFiniteNumber(openPnl)) {
      openPnl = 0;
    }

    let totalCost = null;
    let averageEntryPrice = null;
    if (hasSingleCurrency && bucket) {
      if (isFiniteNumber(bucket.totalCost) && Math.abs(bucket.costWeight) > 1e-9) {
        totalCost = bucket.totalCost;
        averageEntryPrice = bucket.totalCost / bucket.costWeight;
      }
    }
    if (totalCost === null && Math.abs(group.totalCostBaseWeight) > 1e-9) {
      totalCost = group.totalCostBase;
      averageEntryPrice = group.totalCostBase / group.totalCostBaseWeight;
      if (!hasSingleCurrency) {
        currentMarketValue = group.marketValueBase;
        dayPnl = group.dayPnlBase;
        openPnl = group.openPnlBase;
      }
    }

    if (!isFiniteNumber(averageEntryPrice)) {
      averageEntryPrice = null;
    }

    const currentPrice =
      group.currentPriceWeight > 0
        ? group.currentPriceAccumulator / group.currentPriceWeight
        : null;

    const resolvedSymbolId = group.symbolId ?? group.key;
    const accountNotes = group.accountNotes
      ? Array.from(group.accountNotes.values()).map((entry) => {
          return {
            accountId: entry.accountId || null,
            accountNumber: entry.accountNumber || null,
            accountDisplayName: entry.accountDisplayName || null,
            accountOwnerLabel: entry.accountOwnerLabel || null,
            notes: typeof entry.notes === 'string' ? entry.notes : '',
            targetProportion: Number.isFinite(entry.targetProportion) ? entry.targetProportion : null,
          };
        })
      : [];
    accountNotes.sort((a, b) => {
      const labelA = (a.accountDisplayName || a.accountNumber || a.accountId || '').toString();
      const labelB = (b.accountDisplayName || b.accountNumber || b.accountId || '').toString();
      return labelA.localeCompare(labelB, undefined, { sensitivity: 'base' });
    });

    return {
      symbol: group.symbol ?? group.key,
      symbolId: resolvedSymbolId,
      description: group.description ?? null,
      dayPnl,
      openPnl,
      openQuantity: group.openQuantity,
      averageEntryPrice,
      currentPrice,
      currentMarketValue,
      currency: displayCurrency,
      totalCost: totalCost ?? null,
      dividendYieldPercent: isFiniteNumber(group.dividendYieldPercent) ? group.dividendYieldPercent : null,
      accountId: 'all',
      accountNumber: 'all',
      isRealTime: group.isRealTime,
      rowId: group.rowId,
      normalizedMarketValue: group.marketValueBase,
      notes: null,
      accountNotes,
    };
  });

  if (!passthrough.length) {
    return aggregated;
  }

  return aggregated.concat(passthrough);
}

function resolveNormalizedMarketValue(position, currencyRates, baseCurrency = 'CAD') {
  if (position && isFiniteNumber(position.normalizedMarketValue)) {
    return position.normalizedMarketValue;
  }
  const value = position?.currentMarketValue ?? 0;
  const currency = position?.currency;
  return normalizeCurrencyAmount(value, currency, currencyRates, baseCurrency);
}

function resolveNormalizedPnl(position, field, currencyRates, baseCurrency = 'CAD') {
  if (!position || !isFiniteNumber(position?.[field])) {
    return 0;
  }
  const currency = position?.currency || baseCurrency;
  return normalizeCurrencyAmount(position[field], currency, currencyRates, baseCurrency);
}

function preparePositionsForHeatmap(positions, currencyRates, baseCurrency = 'CAD') {
  if (!Array.isArray(positions) || positions.length === 0) {
    return { positions: [], totalMarketValue: 0 };
  }

  const enriched = positions.map((position) => {
    const normalizedMarketValue = resolveNormalizedMarketValue(position, currencyRates, baseCurrency);
    const normalizedDayPnl = resolveNormalizedPnl(position, 'dayPnl', currencyRates, baseCurrency);
    const normalizedOpenPnl = resolveNormalizedPnl(position, 'openPnl', currencyRates, baseCurrency);

    return {
      ...position,
      normalizedMarketValue,
      normalizedDayPnl,
      normalizedOpenPnl,
    };
  });

  const totalMarketValue = enriched.reduce((sum, entry) => {
    const value = isFiniteNumber(entry.normalizedMarketValue) ? entry.normalizedMarketValue : 0;
    return sum + value;
  }, 0);

  if (totalMarketValue <= 0) {
    return {
      positions: enriched.map((entry) => ({ ...entry, portfolioShare: 0 })),
      totalMarketValue: 0,
    };
  }

  const withShare = enriched.map((entry) => {
    const share = isFiniteNumber(entry.normalizedMarketValue)
      ? (entry.normalizedMarketValue / totalMarketValue) * 100
      : 0;
    return {
      ...entry,
      portfolioShare: share,
    };
  });

  return { positions: withShare, totalMarketValue };
}

export default function App() {
  const initialAccountIdFromUrl = useMemo(() => {
    if (typeof window === 'undefined') {
      return null;
    }
    return readAccountIdFromLocation(window.location);
  }, []);

  const initialTodoActionFromUrl = useMemo(() => {
    if (typeof window === 'undefined') {
      return null;
    }
    return readTodoActionFromLocation(window.location);
  }, []);

  const initialTodoReminderFromUrl = useMemo(() => {
    if (typeof window === 'undefined') {
      return null;
    }
    return readTodoReminderFromLocation(window.location);
  }, []);

  const initialSymbolFromUrl = useMemo(() => {
    if (typeof window === 'undefined') {
      return null;
    }
    return readSymbolFromLocation(window.location);
  }, []);

  const [selectedAccountState, setSelectedAccountState] = useState(() => {
    if (!initialAccountIdFromUrl || initialAccountIdFromUrl === 'default') {
      return 'all';
    }
    return initialAccountIdFromUrl;
  });
  const [activeAccountId, setActiveAccountId] = useState(() => initialAccountIdFromUrl || 'default');
  const [currencyView, setCurrencyView] = useState(null);
  const [refreshKey, setRefreshKey] = useState(0);
  const [lastRebalanceOverrides, setLastRebalanceOverrides] = useState(() => new Map());
  const [autoRefreshEnabled, setAutoRefreshEnabled] = useState(false);
  const [positionsSort, setPositionsSort] = usePersistentState('positionsTableSort', DEFAULT_POSITIONS_SORT);
  const [positionsPnlMode, setPositionsPnlMode] = usePersistentState('positionsTablePnlMode', 'currency');
  const [portfolioViewTab, setPortfolioViewTab] = usePersistentState('portfolioViewTab', 'positions');
  const [ordersFilter, setOrdersFilter] = useState('');
  const [dividendTimeframe, setDividendTimeframe] = useState(DEFAULT_DIVIDEND_TIMEFRAME);
  const [_accountPlanningContexts, _setAccountPlanningContexts] = usePersistentState(
    'accountPlanningContexts',
    EMPTY_OBJECT
  );
  const [showPeople, setShowPeople] = useState(false);
  const [investEvenlyPlan, setInvestEvenlyPlan] = useState(null);
  const [investEvenlyPlanInputs, setInvestEvenlyPlanInputs] = useState(null);
  const [deploymentPlan, setDeploymentPlan] = useState(null);
  const [deploymentPlanInputs, setDeploymentPlanInputs] = useState(null);
  const [targetProportionEditor, setTargetProportionEditor] = useState(null);
  const [forcedTargetAccounts, setForcedTargetAccounts] = useState(() => new Set());
  const [symbolNotesEditor, setSymbolNotesEditor] = useState(null);
  const [planningContextEditor, setPlanningContextEditor] = useState(null);
  const [accountMetadataEditor, setAccountMetadataEditor] = useState(null);
  const [accountActionPrompt, setAccountActionPrompt] = useState(null);
  const [pendingMetadataOverrides, setPendingMetadataOverrides] = useState(() => new Map());
  const [pnlBreakdownMode, setPnlBreakdownMode] = useState(null);
  const [pnlBreakdownInitialAccount, setPnlBreakdownInitialAccount] = useState(null);
  // Capture the Total P&L dialog's range choice when launching the breakdown
  // so it applies even after the dialog closes.
  const [pnlBreakdownUseAllOverride, setPnlBreakdownUseAllOverride] = useState(null);
  const [showReturnBreakdown, setShowReturnBreakdown] = useState(false);
  const [showProjectionDialog, setShowProjectionDialog] = useState(false);
  const [projectionContext, setProjectionContext] = useState({
    accountKey: null,
    label: null,
    cagrStartDate: null,
    parentAccountId: null,
    retireAtAge: null,
  });
  const [cashBreakdownCurrency, setCashBreakdownCurrency] = useState(null);
  const [todoState, setTodoState] = useState({ items: [], checked: false, scopeKey: null });
  const [pendingTodoAction, setPendingTodoAction] = useState(() => {
    if (!initialTodoActionFromUrl) {
      return null;
    }
    const type = initialTodoActionFromUrl.type;
    if (!type) {
      return null;
    }
    const accountId = normalizeQueryValue(initialTodoActionFromUrl.accountId);
    const model = normalizeQueryValue(initialTodoActionFromUrl.model);
    const chartKey = normalizeQueryValue(initialTodoActionFromUrl.chartKey);
    return {
      type,
      accountId,
      model,
      chartKey,
    };
  });
  const [selectedRebalanceReminder, setSelectedRebalanceReminder] = useState(() => {
    if (!initialTodoReminderFromUrl) {
      return null;
    }
    const accountId = normalizeQueryValue(initialTodoReminderFromUrl.accountId);
    const accountNumber = normalizeQueryValue(initialTodoReminderFromUrl.accountNumber);
    const rawModelKey = normalizeQueryValue(initialTodoReminderFromUrl.modelKey);
    const modelKey = rawModelKey ? rawModelKey.toUpperCase() : null;
    if (!accountId && !accountNumber && !modelKey) {
      return null;
    }
    return {
      accountId,
      accountNumber,
      modelKey,
    };
  });
  const [activeInvestmentModelDialog, setActiveInvestmentModelDialog] = useState(null);
  const [qqqData, setQqqData] = useState(null);
  const [qqqLoading, setQqqLoading] = useState(false);
  const [qqqError, setQqqError] = useState(null);
  const [benchmarkSummary, setBenchmarkSummary] = useState({ status: 'idle', data: null, error: null });
  const [investmentModelCharts, setInvestmentModelCharts] = useState({});
  const investmentModelChartsRef = useRef({});
  const [portfolioNewsState, setPortfolioNewsState] = useState({
    status: 'idle',
    articles: [],
    error: null,
    disclaimer: null,
    generatedAt: null,
    cacheKey: null,
    symbols: [],
    prompt: null,
    rawOutput: null,
    usage: null,
    pricing: null,
    cost: null,
  });
  const [portfolioNewsRetryKey, setPortfolioNewsRetryKey] = useState(0);
  const [showNewsPromptDialog, setShowNewsPromptDialog] = useState(false);
  const [newsTabContextMenuState, setNewsTabContextMenuState] = useState({ open: false, x: 0, y: 0 });
  const newsTabMenuRef = useRef(null);
  const isNewsFeatureEnabled = false;
  const [focusedSymbol, setFocusedSymbol] = useState(null);
  const [focusedSymbolDescription, setFocusedSymbolDescription] = useState(null);
<<<<<<< HEAD
  const [pendingSymbolAction, setPendingSymbolAction] = useState(null);
=======
  const [focusedSymbolQuoteState, setFocusedSymbolQuoteState] = useState({
    status: 'idle',
    data: null,
    error: null,
  });
  const [focusedSymbolSummaryFocusVisible, setFocusedSymbolSummaryFocusVisible] = useState(false);
  const [focusedSymbolMenuState, setFocusedSymbolMenuState] = useState({
    open: false,
    x: 0,
    y: 0,
  });
  const focusedSymbolMenuRef = useRef(null);
  const positionsCardRef = useRef(null);

  const closeFocusedSymbolMenu = useCallback(() => {
    setFocusedSymbolMenuState((state) => (state.open ? { ...state, open: false } : state));
  }, []);
>>>>>>> 3a028a44

  const closeNewsTabContextMenu = useCallback(() => {
    setNewsTabContextMenuState((state) => (state.open ? { ...state, open: false } : state));
  }, []);

  const handleNewsTabContextMenu = useCallback(
    (event) => {
      if (!isNewsFeatureEnabled) {
        return;
      }
      event.preventDefault();
      setNewsTabContextMenuState({ open: true, x: event.clientX, y: event.clientY });
    },
    [isNewsFeatureEnabled]
  );
  const quoteCacheRef = useRef(new Map());
  const [showTotalPnlDialog, setShowTotalPnlDialog] = useState(false);
  const [totalPnlDialogContext, setTotalPnlDialogContext] = useState({
    accountKey: null,
    label: null,
    supportsCagrToggle: false,
    cagrStartDate: null,
  });
  const [totalPnlSeriesState, setTotalPnlSeriesState] = useState({
    status: 'idle',
    data: null,
    error: null,
    accountKey: null,
    mode: 'cagr',
    symbol: null,
  });
  
  // If a symbol is present in the URL, focus it on load
  useEffect(() => {
    const s = initialSymbolFromUrl?.symbol || null;
    if (!s) return;
    const up = String(s).trim().toUpperCase();
    if (!up) return;
    setFocusedSymbol(up);
    setFocusedSymbolDescription(initialSymbolFromUrl?.description || null);
    setOrdersFilter(up);
    setPortfolioViewTab('positions');
  }, [initialSymbolFromUrl]);

  useEffect(() => {
    setFocusedSymbolSummaryFocusVisible(false);
  }, [focusedSymbol]);

  // (moved) Resolve missing symbol description later, once data is available
  const [totalPnlRange, setTotalPnlRange] = useState('all');
  const lastAccountForRange = useRef(null);
  const lastCagrStartDate = useRef(null);
  const { loading, data, error } = useSummaryData(activeAccountId, refreshKey);

  useEffect(() => {
    if (!pendingMetadataOverrides.size) {
      return;
    }
    setPendingMetadataOverrides(new Map());
  }, [data]); // eslint-disable-line react-hooks/exhaustive-deps

  useEffect(() => {
    if (typeof window === 'undefined') {
      return;
    }
    const nextUrl = buildAccountViewUrl(activeAccountId, undefined, {
      todoAction: null,
      todoModel: null,
      todoChart: null,
      todoAccountNumber: null,
    });
    if (!nextUrl || nextUrl === window.location.href) {
      return;
    }
    window.history.replaceState(null, '', nextUrl);
  }, [activeAccountId]);

  const rawAccounts = useMemo(() => data?.accounts ?? [], [data?.accounts]);
  const accounts = useMemo(() => {
    if (!pendingMetadataOverrides.size) {
      return rawAccounts;
    }
    return rawAccounts.map((account) => {
      if (!account || typeof account !== 'object') {
        return account;
      }
      const key = resolveAccountMetadataKey(account);
      if (!key) {
        return account;
      }
      const override = pendingMetadataOverrides.get(String(key));
      if (!override) {
        return account;
      }
      return { ...account, ...override };
    });
  }, [rawAccounts, pendingMetadataOverrides]);
  const accountGroups = useMemo(() => {
    const rawGroups = data?.accountGroups;
    if (!Array.isArray(rawGroups)) {
      return [];
    }
    const seenIds = new Set();
    return rawGroups
      .map((group) => {
        if (!group || typeof group !== 'object') {
          return null;
        }
        const id = typeof group.id === 'string' ? group.id.trim() : '';
        const name = typeof group.name === 'string' ? group.name.trim() : '';
        if (!id || !name) {
          return null;
        }
        const memberCount = Number.isFinite(group.memberCount)
          ? Math.max(0, Math.round(group.memberCount))
          : null;
        const accountIds = Array.isArray(group.accountIds)
          ? Array.from(
              new Set(
                group.accountIds
                  .map((value) => (value === undefined || value === null ? '' : String(value).trim()))
                  .filter(Boolean)
              )
            )
          : [];
        const accountNumbers = Array.isArray(group.accountNumbers)
          ? Array.from(
              new Set(
                group.accountNumbers
                  .map((value) => (value === undefined || value === null ? '' : String(value).trim()))
                  .filter(Boolean)
              )
            )
          : [];
        const ownerLabels = Array.isArray(group.ownerLabels)
          ? Array.from(
              new Set(
                group.ownerLabels
                  .map((value) => (typeof value === 'string' ? value.trim() : ''))
                  .filter(Boolean)
              )
            )
          : [];

        const normalizedRetirementAge =
          Number.isFinite(group.retirementAge) && group.retirementAge > 0
            ? Math.round(group.retirementAge)
            : null;
        const normalizedRetirementIncome =
          Number.isFinite(group.retirementIncome) && group.retirementIncome >= 0
            ? Math.round(group.retirementIncome * 100) / 100
            : null;
        const normalizedRetirementLivingExpenses =
          Number.isFinite(group.retirementLivingExpenses) && group.retirementLivingExpenses >= 0
            ? Math.round(group.retirementLivingExpenses * 100) / 100
            : null;
        const normalizedRetirementBirthDate =
          typeof group.retirementBirthDate === 'string' && group.retirementBirthDate.trim()
            ? group.retirementBirthDate.trim()
            : null;
        const normalizedRetirementYear =
          Number.isFinite(group.retirementYear) ? Math.round(group.retirementYear) : null;
        const normalizedHouseholdType =
          typeof group.retirementHouseholdType === 'string' && group.retirementHouseholdType.trim()
            ? group.retirementHouseholdType.trim()
            : null;
        const normalizedBirthDate1 =
          typeof group.retirementBirthDate1 === 'string' && group.retirementBirthDate1.trim()
            ? group.retirementBirthDate1.trim()
            : null;
        const normalizedBirthDate2 =
          typeof group.retirementBirthDate2 === 'string' && group.retirementBirthDate2.trim()
            ? group.retirementBirthDate2.trim()
            : null;
        const n = (v) => (Number.isFinite(v) ? v : null);

        return {
          id,
          name,
          memberCount: memberCount !== null ? memberCount : accountIds.length,
          accountIds,
          accountNumbers,
          ownerLabels,
          mainRetirementAccount: group.mainRetirementAccount === true,
          retirementAge: normalizedRetirementAge,
          retirementYear: normalizedRetirementYear,
          retirementIncome: normalizedRetirementIncome,
          retirementLivingExpenses: normalizedRetirementLivingExpenses,
          retirementBirthDate: normalizedRetirementBirthDate,
          retirementHouseholdType: normalizedHouseholdType,
          retirementBirthDate1: normalizedBirthDate1,
          retirementBirthDate2: normalizedBirthDate2,
          retirementCppYearsContributed1: n(group.retirementCppYearsContributed1),
          retirementCppAvgEarningsPctOfYMPE1: n(group.retirementCppAvgEarningsPctOfYMPE1),
          retirementOasYearsResident1: n(group.retirementOasYearsResident1),
          retirementCppYearsContributed2: n(group.retirementCppYearsContributed2),
          retirementCppAvgEarningsPctOfYMPE2: n(group.retirementCppAvgEarningsPctOfYMPE2),
          retirementOasYearsResident2: n(group.retirementOasYearsResident2),
          retirementCppMaxAt65Annual: n(group.retirementCppMaxAt65Annual),
          retirementOasFullAt65Annual: n(group.retirementOasFullAt65Annual),
        };
      })
      .filter((group) => {
        if (!group) {
          return false;
        }
        if (seenIds.has(group.id)) {
          return false;
        }
        seenIds.add(group.id);
        return true;
      });
  }, [data?.accountGroups]);
  const groupRelations = useMemo(() => {
    const raw = data?.groupRelations;
    if (!raw || typeof raw !== 'object') {
      return {};
    }
    // Normalize names (trim only; preserve case for display)
    const normalized = {};
    Object.entries(raw).forEach(([child, parents]) => {
      const name = typeof child === 'string' ? child.trim() : '';
      if (!name) return;
      const list = Array.isArray(parents) ? parents : [parents];
      normalized[name] = list
        .map((p) => (typeof p === 'string' ? p.trim() : ''))
        .filter(Boolean);
    });
    return normalized;
  }, [data?.groupRelations]);
  const accountGroupChildrenMap = useMemo(() => {
    const map = new Map();
    Object.entries(groupRelations).forEach(([childName, parents]) => {
      const childKey = normalizeAccountGroupKey(childName);
      if (!childKey) {
        return;
      }
      const parentList = Array.isArray(parents) ? parents : [parents];
      parentList.forEach((parentName) => {
        const parentKey = normalizeAccountGroupKey(parentName);
        if (!parentKey) {
          return;
        }
        let set = map.get(parentKey);
        if (!set) {
          set = new Set();
          map.set(parentKey, set);
        }
        set.add(childKey);
      });
    });
    return map;
  }, [groupRelations]);
  const accountGroupParentsMap = useMemo(() => {
    const map = new Map();
    Object.entries(groupRelations).forEach(([childName, parents]) => {
      const childKey = normalizeAccountGroupKey(childName);
      if (!childKey) {
        return;
      }
      const parentList = Array.isArray(parents) ? parents : [parents];
      parentList.forEach((parentName) => {
        const parentKey = normalizeAccountGroupKey(parentName);
        if (!parentKey) {
          return;
        }
        let set = map.get(childKey);
        if (!set) {
          set = new Set();
          map.set(childKey, set);
        }
        set.add(parentKey);
      });
    });
    return map;
  }, [groupRelations]);
  const accountGroupNamesByKey = useMemo(() => {
    const map = new Map();
    accountGroups.forEach((group) => {
      const key = normalizeAccountGroupKey(group?.name);
      if (!key) {
        return;
      }
      const displayName = typeof group.name === 'string' ? group.name.trim() : '';
      if (displayName) {
        map.set(key, displayName);
      }
    });
    Object.keys(groupRelations).forEach((name) => {
      const key = normalizeAccountGroupKey(name);
      if (!key || map.has(key)) {
        return;
      }
      const displayName = typeof name === 'string' ? name.trim() : '';
      if (displayName) {
        map.set(key, displayName);
      }
    });
    return map;
  }, [accountGroups, groupRelations]);
  const accountGroupsByNormalizedName = useMemo(() => {
    const map = new Map();
    accountGroups.forEach((group) => {
      const key = normalizeAccountGroupKey(group?.name);
      if (!key) {
        return;
      }
      if (!map.has(key)) {
        map.set(key, group);
      }
    });
    return map;
  }, [accountGroups]);
  const accountGroupsById = useMemo(() => {
    const map = new Map();
    accountGroups.forEach((group) => {
      map.set(group.id, group);
    });
    return map;
  }, [accountGroups]);
  const rebalanceTodos = useMemo(() => {
    if (!accounts.length) {
      return [];
    }
    const items = [];
    const seenIds = new Set();
    const today = new Date();
    const todayUtc = Date.UTC(today.getUTCFullYear(), today.getUTCMonth(), today.getUTCDate());

    accounts.forEach((account) => {
      if (!account) {
        return;
      }
      const accountLabel = getAccountLabel(account);
      const accountId = typeof account.id === 'string' && account.id ? account.id : null;
      const rawAccountNumber =
        account.number !== undefined && account.number !== null ? String(account.number).trim() : '';
      const accountNumberValue = rawAccountNumber || null;
      const models = resolveAccountModelsForDisplay(account);
      models.forEach((model) => {
        const last = typeof model.lastRebalance === 'string' ? model.lastRebalance.trim() : '';
        if (!last) {
          return;
        }
        const periodDays =
          normalizePositiveInteger(model.rebalancePeriod) ??
          normalizePositiveInteger(account.rebalancePeriod);
        if (periodDays === null) {
          return;
        }
        const parsedLast = parseDateOnly(last);
        if (!parsedLast) {
          return;
        }
        const dueTime = parsedLast.time + periodDays * MS_PER_DAY;
        if (!Number.isFinite(dueTime)) {
          return;
        }
        const dueDate = new Date(dueTime);
        if (Number.isNaN(dueDate.getTime())) {
          return;
        }
        const dueUtc = Date.UTC(
          dueDate.getUTCFullYear(),
          dueDate.getUTCMonth(),
          dueDate.getUTCDate()
        );
        if (!Number.isFinite(dueUtc)) {
          return;
        }
        if (todayUtc < dueUtc) {
          return;
        }

        const accountKey = accountId || accountNumberValue;
        const modelKey = typeof model.model === 'string' ? model.model.trim().toUpperCase() : 'ACCOUNT';
        const todoId = `${accountKey || 'account'}:${modelKey || 'MODEL'}`;
        if (seenIds.has(todoId)) {
          return;
        }
        seenIds.add(todoId);

        const overdueDays = todayUtc > dueUtc ? Math.floor((todayUtc - dueUtc) / MS_PER_DAY) : 0;
        const dueIso = new Date(dueUtc).toISOString().slice(0, 10);
        items.push({
          id: todoId,
          accountId,
          accountNumber: accountNumberValue,
          accountLabel,
          modelKey: modelKey || null,
          modelTitle: model.title || null,
          lastRebalance: last,
          dueDate: dueIso,
          dueTimestamp: dueUtc,
          overdueDays: overdueDays > 0 ? overdueDays : 0,
          dueToday: overdueDays <= 0,
          periodDays,
        });
      });
    });

    items.sort((a, b) => {
      if (a.dueTimestamp !== b.dueTimestamp) {
        return a.dueTimestamp - b.dueTimestamp;
      }
      const labelCompare = (a.accountLabel || '').localeCompare(b.accountLabel || '', undefined, {
        sensitivity: 'base',
      });
      if (labelCompare !== 0) {
        return labelCompare;
      }
      return (a.modelTitle || '').localeCompare(b.modelTitle || '', undefined, { sensitivity: 'base' });
    });

    return items;
  }, [accounts]);
  const accountsById = useMemo(() => {
    const map = new Map();
    accounts.forEach((account) => {
      if (account && typeof account.id === 'string' && account.id) {
        map.set(account.id, account);
      }
    });
    return map;
  }, [accounts]);
  const accountsByNumber = useMemo(() => {
    const map = new Map();
    accounts.forEach((account) => {
      if (!account) {
        return;
      }
      const normalized =
        account.number !== undefined && account.number !== null
          ? String(account.number).trim()
          : '';
      if (!normalized) {
        return;
      }
      if (!map.has(normalized)) {
        map.set(normalized, account);
      }
    });
    return map;
  }, [accounts]);
  const accountsByGroupName = useMemo(() => {
    const map = new Map();
    accounts.forEach((account) => {
      if (!account) {
        return;
      }
      const groupKey = normalizeAccountGroupKey(account.accountGroup);
      if (!groupKey) {
        return;
      }
      if (!map.has(groupKey)) {
        map.set(groupKey, []);
      }
      map.get(groupKey).push(account);
    });
    return map;
  }, [accounts]);
  const filteredAccountIds = useMemo(
    () => (Array.isArray(data?.filteredAccountIds) ? data.filteredAccountIds : []),
    [data?.filteredAccountIds]
  );
  const resolvedCashAccountIds = useMemo(() => {
    if (filteredAccountIds.length) {
      return filteredAccountIds.filter((accountId) => accountId && accountsById.has(accountId));
    }
    return Array.from(accountsById.keys());
  }, [filteredAccountIds, accountsById]);
  const accountsInView = useMemo(() => {
    const candidateIds =
      filteredAccountIds.length > 0 ? filteredAccountIds : Array.from(accountsById.keys());
    return candidateIds.filter((accountId) => accountId && accountsById.has(accountId));
  }, [filteredAccountIds, accountsById]);
  const selectedAccount = useMemo(() => {
    if (activeAccountId === 'default') {
      if (filteredAccountIds.length === 1) {
        return filteredAccountIds[0];
      }
      if (filteredAccountIds.length > 1) {
        return 'all';
      }
    }
    return selectedAccountState;
  }, [activeAccountId, filteredAccountIds, selectedAccountState]);
  const selectedAccountGroup = useMemo(() => {
    if (!isAccountGroupSelection(selectedAccount)) {
      return null;
    }
    return accountGroupsById.get(selectedAccount) || null;
  }, [selectedAccount, accountGroupsById]);
  const aggregateAccountLabel = useMemo(() => {
    if (selectedAccount === 'all') {
      return 'All accounts';
    }
    return selectedAccountGroup ? selectedAccountGroup.name : null;
  }, [selectedAccount, selectedAccountGroup]);
  const showingAllAccounts = selectedAccount === 'all';
  const isAggregateSelection = isAggregateAccountSelection(selectedAccount);

  const selectedAccountInfo = useMemo(() => {
    if (!selectedAccount || isAggregateSelection) {
      return null;
    }
    return (
      accounts.find((account) => {
        if (!account) {
          return false;
        }
        const accountId = typeof account.id === 'string' ? account.id : null;
        const accountNumber = typeof account.number === 'string' ? account.number : null;
        return accountId === selectedAccount || accountNumber === selectedAccount;
      }) || null
    );
  }, [accounts, selectedAccount, isAggregateSelection]);

  const canEditAccountDetails =
    Boolean(selectedAccountInfo) ||
    (isAccountGroupSelection(selectedAccount) && Boolean(selectedAccountGroup));
  const selectedRetirementSettings = useMemo(() => {
    const normalizeMoneyValue = (value) => {
      const num = Number(value);
      return Number.isFinite(num) ? num : null;
    };
    const buildSettings = (source) => {
      if (!source || source.mainRetirementAccount !== true) {
        return null;
      }
      const age = (function () {
        const explicit = normalizePositiveInteger(source.retirementAge);
        if (explicit) return explicit;
        const ry = normalizePositiveInteger(source.retirementYear);
        const bd1 = (typeof source.retirementBirthDate1 === 'string' && source.retirementBirthDate1)
          ? new Date(`${source.retirementBirthDate1}T00:00:00Z`)
          : (typeof source.retirementBirthDate === 'string' && source.retirementBirthDate ? new Date(`${source.retirementBirthDate}T00:00:00Z`) : null);
        if (ry && bd1 && !Number.isNaN(bd1.getTime())) {
          return Math.max(0, ry - bd1.getUTCFullYear());
        }
        return null;
      })();
      const inflNum = Number(source.retirementInflationPercent);
      const inflationPercent = Number.isFinite(inflNum) && inflNum >= 0 ? Math.round(inflNum * 100) / 100 : null;
      return {
        mainRetirementAccount: true,
        retirementAge: age,
        retirementIncome: normalizeMoneyValue(source.retirementIncome),
        retirementLivingExpenses: normalizeMoneyValue(source.retirementLivingExpenses),
        retirementBirthDate:
          typeof source.retirementBirthDate === 'string' && source.retirementBirthDate
            ? source.retirementBirthDate
            : null,
        retirementInflationPercent: inflationPercent,
        retirementYear: normalizePositiveInteger(source.retirementYear),
        retirementBirthDate1:
          typeof source.retirementBirthDate1 === 'string' && source.retirementBirthDate1
            ? source.retirementBirthDate1
            : (typeof source.retirementBirthDate === 'string' && source.retirementBirthDate ? source.retirementBirthDate : null),
        retirementHouseholdType:
          typeof source.retirementHouseholdType === 'string' && source.retirementHouseholdType
            ? source.retirementHouseholdType
            : 'single',
        retirementBirthDate1:
          typeof source.retirementBirthDate1 === 'string' && source.retirementBirthDate1
            ? source.retirementBirthDate1
            : (typeof source.retirementBirthDate === 'string' && source.retirementBirthDate ? source.retirementBirthDate : null),
        retirementBirthDate2:
          typeof source.retirementBirthDate2 === 'string' && source.retirementBirthDate2
            ? source.retirementBirthDate2
            : null,
        retirementCppYearsContributed1: normalizePositiveInteger(source.retirementCppYearsContributed1),
        retirementCppAvgEarningsPctOfYMPE1: (function () {
          const n = Number(source.retirementCppAvgEarningsPctOfYMPE1);
          return Number.isFinite(n) ? n : null;
        })(),
        retirementCppStartAge1: normalizePositiveInteger(source.retirementCppStartAge1),
        retirementOasYearsResident1: normalizePositiveInteger(source.retirementOasYearsResident1),
        retirementOasStartAge1: normalizePositiveInteger(source.retirementOasStartAge1),
        retirementCppYearsContributed2: normalizePositiveInteger(source.retirementCppYearsContributed2),
        retirementCppAvgEarningsPctOfYMPE2: (function () {
          const n = Number(source.retirementCppAvgEarningsPctOfYMPE2);
          return Number.isFinite(n) ? n : null;
        })(),
        retirementCppStartAge2: normalizePositiveInteger(source.retirementCppStartAge2),
        retirementOasYearsResident2: normalizePositiveInteger(source.retirementOasYearsResident2),
        retirementOasStartAge2: normalizePositiveInteger(source.retirementOasStartAge2),
        retirementCppMaxAt65Annual: normalizePositiveInteger(source.retirementCppMaxAt65Annual),
        retirementOasFullAt65Annual: normalizePositiveInteger(source.retirementOasFullAt65Annual),
      };
    };
    const resolved = buildSettings(selectedAccountInfo) || buildSettings(selectedAccountGroup);
    if (resolved) return resolved;
    return {
      mainRetirementAccount: false,
      retirementAge: null,
      retirementIncome: null,
      retirementLivingExpenses: null,
      retirementBirthDate: null,
      retirementInflationPercent: null,
    };
  }, [selectedAccountInfo, selectedAccountGroup]);

  const selectedAccountTargetProportions = useMemo(() => {
    if (!selectedAccountInfo) {
      return null;
    }
    return extractTargetProportionsFromSymbols(selectedAccountInfo.symbols);
  }, [selectedAccountInfo]);

  const activePlanningContext = useMemo(() => {
    if (isAggregateSelection) {
      return '';
    }
    const stored = selectedAccountInfo?.planningContext;
    return typeof stored === 'string' ? stored : '';
  }, [isAggregateSelection, selectedAccountInfo]);

  // (Note: Selected retirement settings already include inflation above.)

  useEffect(() => {
    if (activeAccountId !== 'default') {
      return;
    }
    if (filteredAccountIds.length === 1) {
      const resolvedId = filteredAccountIds[0];
      if (resolvedId && selectedAccountState !== resolvedId) {
        setSelectedAccountState(resolvedId);
      }
      return;
    }
    if (filteredAccountIds.length > 1 && selectedAccountState !== 'all') {
      setSelectedAccountState('all');
    }
  }, [activeAccountId, filteredAccountIds, selectedAccountState, setSelectedAccountState]);

  const handleAccountChange = useCallback(
    (value) => {
      if (!value) {
        return;
      }
      setSelectedRebalanceReminder(null);
      setSelectedAccountState(value);
      setActiveAccountId(value);
    },
    [setActiveAccountId, setSelectedAccountState, setSelectedRebalanceReminder]
  );

  const handleGoToAccountFromSymbol = useCallback(
    (position, account) => {
      let targetAccountId = null;

      if (account && account.id !== null && account.id !== undefined) {
        targetAccountId = String(account.id);
      }

      if (
        !targetAccountId &&
        position &&
        position.accountId !== null &&
        position.accountId !== undefined &&
        accountsById &&
        typeof accountsById.has === 'function'
      ) {
        const candidateId = String(position.accountId);
        if (candidateId && accountsById.has(candidateId)) {
          targetAccountId = candidateId;
        }
      }

      if (
        !targetAccountId &&
        position &&
        position.accountNumber !== null &&
        position.accountNumber !== undefined
      ) {
        const normalizedNumber = String(position.accountNumber).trim();
        if (normalizedNumber && accountsById && typeof accountsById.values === 'function') {
          for (const entry of accountsById.values()) {
            if (!entry) {
              continue;
            }
            const entryNumber =
              entry.number !== null && entry.number !== undefined
                ? String(entry.number).trim()
                : '';
            if (entryNumber && entryNumber === normalizedNumber && entry.id !== null && entry.id !== undefined) {
              targetAccountId = String(entry.id);
              break;
            }
          }
        }
      }

      if (!targetAccountId) {
        return;
      }

      handleAccountChange(targetAccountId);
      setFocusedSymbol(null);
      setFocusedSymbolDescription(null);
      setOrdersFilter('');
      setPortfolioViewTab('positions');
    },
    [
      accountsById,
      handleAccountChange,
      setFocusedSymbol,
      setFocusedSymbolDescription,
      setOrdersFilter,
      setPortfolioViewTab,
    ]
  );

  const handleTodoSelect = useCallback(
    (item, event) => {
      if (!item || !isAggregateSelection) {
        return;
      }
      const shouldOpenInNewTab = Boolean(
        event && (event.ctrlKey || event.metaKey || event.button === 1)
      );
      const directId = typeof item.accountId === 'string' && item.accountId ? item.accountId : null;
      const normalizedAccountNumber =
        typeof item.accountNumber === 'string' && item.accountNumber.trim() ? item.accountNumber.trim() : null;
      let resolvedAccountId = directId;
      let resolvedAccountNumber = normalizedAccountNumber;

      if (!resolvedAccountId && normalizedAccountNumber) {
        const match = accounts.find((account) => {
          if (!account) {
            return false;
          }
          const accountNumber =
            account.number !== undefined && account.number !== null ? String(account.number).trim() : '';
          const accountId = typeof account.id === 'string' ? account.id : '';
          return accountNumber === normalizedAccountNumber || accountId === normalizedAccountNumber;
        });
        if (match && typeof match.id === 'string' && match.id) {
          resolvedAccountId = match.id;
          const matchNumber =
            match.number !== undefined && match.number !== null
              ? String(match.number).trim()
              : typeof match.accountNumber === 'string' && match.accountNumber.trim()
              ? match.accountNumber.trim()
              : null;
          if (matchNumber) {
            resolvedAccountNumber = matchNumber;
          }
        }
      } else if (resolvedAccountId) {
        const match = accounts.find((account) => {
          if (!account) {
            return false;
          }
          return (typeof account.id === 'string' ? account.id : '') === resolvedAccountId;
        });
        if (match) {
          const matchNumber =
            match.number !== undefined && match.number !== null
              ? String(match.number).trim()
              : typeof match.accountNumber === 'string' && match.accountNumber.trim()
              ? match.accountNumber.trim()
              : null;
          if (matchNumber) {
            resolvedAccountNumber = matchNumber;
          }
        }
      }

      const targetAccountIdentifier = resolvedAccountId || normalizedAccountNumber || null;
      if (shouldOpenInNewTab && targetAccountIdentifier) {
        event.preventDefault();
        if (typeof event.stopPropagation === 'function') {
          event.stopPropagation();
        }
        const reminderModelKey =
          typeof item.modelKey === 'string' && item.modelKey.trim()
            ? item.modelKey.trim().toUpperCase()
            : null;
        const targetUrl = buildAccountViewUrl(targetAccountIdentifier, undefined, {
          todoModel: reminderModelKey,
          todoAccountNumber: resolvedAccountNumber,
        });
        if (targetUrl && typeof window !== 'undefined' && typeof window.open === 'function') {
          window.open(targetUrl, '_blank', 'noopener,noreferrer');
        }
        return;
      }

      setSelectedRebalanceReminder({
        accountId: resolvedAccountId,
        accountNumber: resolvedAccountNumber,
        modelKey:
          typeof item.modelKey === 'string' && item.modelKey.trim() ? item.modelKey.trim().toUpperCase() : null,
      });

      if (resolvedAccountId) {
        setSelectedAccountState(resolvedAccountId);
        setActiveAccountId(resolvedAccountId);
        return;
      }
      if (normalizedAccountNumber) {
        const match = accounts.find((account) => {
          if (!account) {
            return false;
          }
          const accountNumber =
            account.number !== undefined && account.number !== null
              ? String(account.number)
              : '';
          const accountId = typeof account.id === 'string' ? account.id : '';
          return accountNumber === normalizedAccountNumber || accountId === normalizedAccountNumber;
        });
        if (match && typeof match.id === 'string') {
          setSelectedAccountState(match.id);
          setActiveAccountId(match.id);
        }
      }
    },
    [
      isAggregateSelection,
      accounts,
      setSelectedAccountState,
      setActiveAccountId,
      setSelectedRebalanceReminder,
      buildAccountViewUrl,
    ]
  );

  const selectedAccountKey = useMemo(() => {
    if (selectedAccount === 'all') {
      return 'all';
    }
    if (isAccountGroupSelection(selectedAccount)) {
      return selectedAccount;
    }
    if (!selectedAccountInfo) {
      return null;
    }
    if (selectedAccountInfo.id) {
      return String(selectedAccountInfo.id);
    }
    if (selectedAccountInfo.number) {
      return String(selectedAccountInfo.number);
    }
    if (selectedAccount && !isAggregateSelection) {
      return String(selectedAccount);
    }
    return null;
  }, [selectedAccountInfo, selectedAccount, isAggregateSelection]);

  useEffect(() => {
    if (!selectedRebalanceReminder) {
      return;
    }
    if (isAggregateSelection) {
      setSelectedRebalanceReminder(null);
      return;
    }
    if (!selectedAccountInfo) {
      if (loading) {
        return;
      }
      setSelectedRebalanceReminder(null);
      return;
    }
    const accountId = typeof selectedAccountInfo.id === 'string' ? selectedAccountInfo.id : null;
    const rawNumber = selectedAccountInfo.number ?? selectedAccountInfo.accountNumber;
    const accountNumber =
      typeof rawNumber === 'string' ? rawNumber.trim() : rawNumber != null ? String(rawNumber).trim() : null;
    const matchesId = accountId && selectedRebalanceReminder.accountId === accountId;
    const matchesNumber = accountNumber && selectedRebalanceReminder.accountNumber === accountNumber;
    if (!matchesId && !matchesNumber) {
      setSelectedRebalanceReminder(null);
    }
  }, [isAggregateSelection, loading, selectedAccountInfo, selectedRebalanceReminder, setSelectedRebalanceReminder]);

  useEffect(() => {
    setShowTotalPnlDialog(false);
    setTotalPnlSeriesState({ status: 'idle', data: null, error: null, accountKey: null });
  }, [selectedAccountKey]);

  const markRebalanceContext = useMemo(() => {
    if (!selectedAccountInfo || isAggregateSelection) {
      return null;
    }
    const rawNumber = selectedAccountInfo.number ?? selectedAccountInfo.accountNumber;
    const accountNumber =
      typeof rawNumber === 'string' ? rawNumber.trim() : rawNumber != null ? String(rawNumber).trim() : '';
    if (!accountNumber) {
      return null;
    }
    const accountId = typeof selectedAccountInfo.id === 'string' ? selectedAccountInfo.id : null;
    const reminderMatchesAccount = (() => {
      if (!selectedRebalanceReminder) {
        return false;
      }
      const reminderId =
        typeof selectedRebalanceReminder.accountId === 'string' && selectedRebalanceReminder.accountId
          ? selectedRebalanceReminder.accountId
          : null;
      const reminderNumber =
        typeof selectedRebalanceReminder.accountNumber === 'string' && selectedRebalanceReminder.accountNumber
          ? selectedRebalanceReminder.accountNumber
          : null;
      if (reminderId && accountId && reminderId === accountId) {
        return true;
      }
      if (reminderNumber && reminderNumber === accountNumber) {
        return true;
      }
      return false;
    })();

    const selectedModelKey = reminderMatchesAccount
      ? typeof selectedRebalanceReminder?.modelKey === 'string' && selectedRebalanceReminder.modelKey
        ? selectedRebalanceReminder.modelKey
        : null
      : null;

    const models = resolveAccountModelsForDisplay(selectedAccountInfo);
    let targetModel = null;
    if (selectedModelKey) {
      targetModel = models.find((model) => {
        const modelName = typeof model.model === 'string' ? model.model.trim().toUpperCase() : '';
        return modelName === selectedModelKey;
      });
    }

    const withRebalance = targetModel
      ? targetModel
      : models.find((model) => typeof model.lastRebalance === 'string' && model.lastRebalance.trim());

    if (withRebalance) {
      const resolvedModelName =
        targetModel && selectedModelKey
          ? selectedModelKey
          : typeof withRebalance.model === 'string' && withRebalance.model.trim()
          ? withRebalance.model.trim().toUpperCase()
          : null;
      return {
        accountId,
        accountNumber,
        model: resolvedModelName,
        lastRebalance: withRebalance.lastRebalance,
      };
    }
    const fallbackLast =
      typeof selectedAccountInfo.investmentModelLastRebalance === 'string'
        ? selectedAccountInfo.investmentModelLastRebalance.trim()
        : '';
    if (fallbackLast) {
      return {
        accountId,
        accountNumber,
        model: null,
        lastRebalance: fallbackLast,
      };
    }
    return null;
  }, [selectedAccountInfo, isAggregateSelection, selectedRebalanceReminder]);
  const rawPositions = useMemo(() => data?.positions ?? [], [data?.positions]);
  const rawOrders = useMemo(() => (Array.isArray(data?.orders) ? data.orders : []), [data?.orders]);
  const ordersFilterInputId = useId();
  const dividendTimeframeSelectId = useId();
  const normalizedDividendTimeframe = useMemo(() => {
    if (DIVIDEND_TIMEFRAME_OPTIONS.some((option) => option.value === dividendTimeframe)) {
      return dividendTimeframe;
    }
    return DEFAULT_DIVIDEND_TIMEFRAME;
  }, [dividendTimeframe]);
  const balances = data?.balances || null;
  const normalizedOrdersFilter = typeof ordersFilter === 'string' ? ordersFilter.trim() : '';
  const ordersFilterQuery = normalizedOrdersFilter.toLowerCase();
  const ordersForSelectedAccount = useMemo(() => {
    if (!rawOrders.length) {
      return [];
    }

    if (isAggregateSelection) {
      if (!accountsInView.length) {
        return [];
      }
      const allowedIds = new Set(accountsInView.map((id) => String(id)));
      return rawOrders.filter((order) => {
        const orderAccountId = order && order.accountId ? String(order.accountId) : null;
        return orderAccountId && allowedIds.has(orderAccountId);
      });
    }

    const targetAccountId =
      (selectedAccountInfo && typeof selectedAccountInfo.id === 'string' && selectedAccountInfo.id) ||
      (typeof selectedAccount === 'string' ? selectedAccount : null);
    if (!targetAccountId) {
      return [];
    }
    const normalizedTarget = String(targetAccountId);
    return rawOrders.filter((order) => {
      const orderAccountId = order && order.accountId ? String(order.accountId) : null;
      return orderAccountId === normalizedTarget;
    });
  }, [rawOrders, isAggregateSelection, selectedAccountInfo, accountsInView]);
  const filteredOrdersForSelectedAccount = useMemo(() => {
    if (!ordersFilterQuery) {
      return ordersForSelectedAccount;
    }

    return ordersForSelectedAccount.filter((order) => {
      if (!order || typeof order !== 'object') {
        return false;
      }
      const fields = [
        order.symbol,
        order.description,
        order.status,
        order.action,
        order.type,
        order.displayName,
        order.accountOwnerLabel,
        order.accountNumber,
        order.orderId,
        order.currency,
        order.notes,
      ];
      if (order.creationTime) {
        fields.push(order.creationTime);
      }
      if (order.updateTime) {
        fields.push(order.updateTime);
      }
      if (Number.isFinite(order.totalQuantity)) {
        fields.push(String(order.totalQuantity));
      }
      if (Number.isFinite(order.filledQuantity)) {
        fields.push(String(order.filledQuantity));
      }
      if (Number.isFinite(order.openQuantity)) {
        fields.push(String(order.openQuantity));
      }
      return fields.some((value) => {
        if (value === null || value === undefined) {
          return false;
        }
        return String(value).toLowerCase().includes(ordersFilterQuery);
      });
    });
  }, [ordersForSelectedAccount, ordersFilterQuery]);
  const hasOrdersFilter = normalizedOrdersFilter.length > 0;
  const ordersEmptyMessage = hasOrdersFilter
    ? 'No orders match the current filter.'
    : 'No orders found for this period.';
  const accountFundingSource = data?.accountFunding;
  const accountFunding = useMemo(
    () => (accountFundingSource && typeof accountFundingSource === 'object' ? accountFundingSource : EMPTY_OBJECT),
    [accountFundingSource]
  );
  const accountDividendSource = data?.accountDividends;
  const accountDividends = useMemo(
    () => (accountDividendSource && typeof accountDividendSource === 'object' ? accountDividendSource : EMPTY_OBJECT),
    [accountDividendSource]
  );
  const accountBalances = data?.accountBalances ?? EMPTY_OBJECT;
  const selectedAccountFunding = useMemo(() => {
    if (!isAggregateSelection) {
      if (!selectedAccountInfo) {
        return null;
      }
      const entry = accountFunding[selectedAccountInfo.id];
      return entry && typeof entry === 'object' ? entry : null;
    }

    const aggregateKey = selectedAccount === 'all' ? 'all' : selectedAccount;
    const directEntry = aggregateKey ? accountFunding[aggregateKey] : null;

    const memberAccountIds = (() => {
      if (selectedAccount === 'all') {
        if (accountsInView.length) {
          return accountsInView;
        }
        if (filteredAccountIds.length) {
          return filteredAccountIds;
        }
        return Array.from(accountsById.keys());
      }
      if (selectedAccountGroup?.accountIds?.length) {
        return selectedAccountGroup.accountIds;
      }
      if (accountsInView.length) {
        return accountsInView;
      }
      return [];
    })();

    if (!memberAccountIds.length) {
      return null;
    }

    // Prefer composing group funding from per-account series summaries when available
    const seriesMap = data?.accountTotalPnlSeries && typeof data.accountTotalPnlSeries === 'object'
      ? data.accountTotalPnlSeries
      : null;
    if (seriesMap) {
      let combinedNetDeposits = 0;
      let combinedNetDepositsCount = 0;
      let combinedTotalPnlSinceDisplay = 0;
      let combinedTotalPnlSinceDisplayCount = 0;
      let combinedEquitySinceDisplay = 0;
      let combinedEquitySinceDisplayCount = 0;

      let allTimeNetDeposits = 0;
      let allTimeNetDepositsCount = 0;
      let allTimeTotalPnl = 0;
      let allTimeTotalPnlCount = 0;
      let allTimeEquity = 0;
      let allTimeEquityCount = 0;

      let earliestAllStart = null;
      let latestAllEnd = null;

      memberAccountIds.forEach((id) => {
        const key = id === undefined || id === null ? '' : String(id).trim();
        if (!key) return;
        const container = seriesMap[key] && typeof seriesMap[key] === 'object' ? seriesMap[key] : null;
        const cagr = container && container.cagr ? container.cagr : null;
        const allSeries = container && container.all ? container.all : null;
        const cagrSummary = cagr && typeof cagr.summary === 'object' ? cagr.summary : null;
        const allSummary = allSeries && typeof allSeries.summary === 'object' ? allSeries.summary : null;
        if (allSeries && typeof allSeries.periodStartDate === 'string') {
          const s = allSeries.periodStartDate.trim();
          if (s && (!earliestAllStart || s < earliestAllStart)) earliestAllStart = s;
        }
        if (allSeries && typeof allSeries.periodEndDate === 'string') {
          const e = allSeries.periodEndDate.trim();
          if (e && (!latestAllEnd || e > latestAllEnd)) latestAllEnd = e;
        }
        if (cagrSummary) {
          if (isFiniteNumber(cagrSummary.netDepositsCad)) { combinedNetDeposits += cagrSummary.netDepositsCad; combinedNetDepositsCount++; }
          if (isFiniteNumber(cagrSummary.totalPnlSinceDisplayStartCad)) { combinedTotalPnlSinceDisplay += cagrSummary.totalPnlSinceDisplayStartCad; combinedTotalPnlSinceDisplayCount++; }
          if (isFiniteNumber(cagrSummary.totalEquitySinceDisplayStartCad)) { combinedEquitySinceDisplay += cagrSummary.totalEquitySinceDisplayStartCad; combinedEquitySinceDisplayCount++; }
        }
        if (allSummary) {
          if (isFiniteNumber(allSummary.netDepositsAllTimeCad)) { allTimeNetDeposits += allSummary.netDepositsAllTimeCad; allTimeNetDepositsCount++; }
          if (isFiniteNumber(allSummary.totalPnlAllTimeCad)) { allTimeTotalPnl += allSummary.totalPnlAllTimeCad; allTimeTotalPnlCount++; }
          if (isFiniteNumber(allSummary.totalEquityCad)) { allTimeEquity += allSummary.totalEquityCad; allTimeEquityCount++; }
        }
      });

      const result = {};
      const netDeposits = {};
      if (combinedNetDepositsCount > 0) netDeposits.combinedCad = combinedNetDeposits;
      if (allTimeNetDepositsCount > 0) netDeposits.allTimeCad = allTimeNetDeposits;
      if (Object.keys(netDeposits).length) result.netDeposits = netDeposits;

      if (combinedTotalPnlSinceDisplayCount > 0) result.totalPnlSinceDisplayStartCad = combinedTotalPnlSinceDisplay;
      const totalPnl = {};
      if (combinedTotalPnlSinceDisplayCount > 0) totalPnl.combinedCad = combinedTotalPnlSinceDisplay;
      if (allTimeTotalPnlCount > 0) totalPnl.allTimeCad = allTimeTotalPnl;
      if (Object.keys(totalPnl).length) result.totalPnl = totalPnl;

      if (combinedEquitySinceDisplayCount > 0) result.totalEquitySinceDisplayStartCad = combinedEquitySinceDisplay;
      if (allTimeEquityCount > 0) result.totalEquityCad = allTimeEquity;

      if (earliestAllStart) result.periodStartDate = earliestAllStart;
      if (latestAllEnd) result.periodEndDate = latestAllEnd;

      if (Object.keys(result).length) {
        // Preserve server-computed annualized details when available
        if (directEntry && typeof directEntry === 'object') {
          if (directEntry.annualizedReturn) result.annualizedReturn = directEntry.annualizedReturn;
          if (directEntry.annualizedReturnAllTime) result.annualizedReturnAllTime = directEntry.annualizedReturnAllTime;
        }
        return result;
      }
    }

    if (directEntry && typeof directEntry === 'object') {
      return directEntry;
    }

    let netDepositsTotal = 0;
    let netDepositsCount = 0;
    let netDepositsAllTimeTotal = 0;
    let netDepositsAllTimeCount = 0;
    let totalPnlTotal = 0;
    let totalPnlCount = 0;
    let totalPnlAllTimeTotal = 0;
    let totalPnlAllTimeCount = 0;
    let totalEquityTotal = 0;
    let totalEquityCount = 0;

    memberAccountIds.forEach((accountId) => {
      const key = accountId === undefined || accountId === null ? '' : String(accountId).trim();
      if (!key) {
        return;
      }
      const entry = accountFunding[key];
      if (!entry || typeof entry !== 'object') {
        return;
      }
      const netDepositsCad = entry?.netDeposits?.combinedCad;
      if (isFiniteNumber(netDepositsCad)) {
        netDepositsTotal += netDepositsCad;
        netDepositsCount += 1;
      }
      const netDepositsAllTimeCad = entry?.netDeposits?.allTimeCad;
      if (isFiniteNumber(netDepositsAllTimeCad)) {
        netDepositsAllTimeTotal += netDepositsAllTimeCad;
        netDepositsAllTimeCount += 1;
      }
      const totalPnlCad = entry?.totalPnl?.combinedCad;
      if (isFiniteNumber(totalPnlCad)) {
        totalPnlTotal += totalPnlCad;
        totalPnlCount += 1;
      }
      const totalPnlAllTimeCad = entry?.totalPnl?.allTimeCad;
      if (isFiniteNumber(totalPnlAllTimeCad)) {
        totalPnlAllTimeTotal += totalPnlAllTimeCad;
        totalPnlAllTimeCount += 1;
      }
      const totalEquityCad = entry?.totalEquityCad;
      if (isFiniteNumber(totalEquityCad)) {
        totalEquityTotal += totalEquityCad;
        totalEquityCount += 1;
      }
    });

    if (netDepositsCount === 0 && totalPnlCount === 0 && totalEquityCount === 0) {
      return null;
    }

    const aggregate = {};
    if (netDepositsCount > 0 || netDepositsAllTimeCount > 0) {
      aggregate.netDeposits = {};
      if (netDepositsCount > 0) aggregate.netDeposits.combinedCad = netDepositsTotal;
      if (netDepositsAllTimeCount > 0) aggregate.netDeposits.allTimeCad = netDepositsAllTimeTotal;
    }
    if (totalPnlCount > 0 || totalPnlAllTimeCount > 0) {
      aggregate.totalPnl = {};
      if (totalPnlCount > 0) aggregate.totalPnl.combinedCad = totalPnlTotal;
      if (totalPnlAllTimeCount > 0) aggregate.totalPnl.allTimeCad = totalPnlAllTimeTotal;
    } else if ((netDepositsCount > 0 || netDepositsAllTimeCount > 0) && totalEquityCount > 0) {
      const derivedCombined = netDepositsCount > 0 ? totalEquityTotal - netDepositsTotal : null;
      const derivedAllTime = netDepositsAllTimeCount > 0 ? totalEquityTotal - netDepositsAllTimeTotal : null;
      if (isFiniteNumber(derivedCombined) || isFiniteNumber(derivedAllTime)) {
        aggregate.totalPnl = {};
        if (isFiniteNumber(derivedCombined)) aggregate.totalPnl.combinedCad = derivedCombined;
        if (isFiniteNumber(derivedAllTime)) aggregate.totalPnl.allTimeCad = derivedAllTime;
      }
    }
    if (totalEquityCount > 0) {
      aggregate.totalEquityCad = totalEquityTotal;
    }

    return Object.keys(aggregate).length > 0 ? aggregate : null;
  }, [
    isAggregateSelection,
    selectedAccount,
    selectedAccountGroup,
    accountFunding,
    selectedAccountInfo,
    accountsInView,
    filteredAccountIds,
    accountsById,
  ]);
  const selectedAccountDividends = useMemo(() => {
    if (isAggregateSelection) {
      const aggregateKey = selectedAccount === 'all' ? 'all' : selectedAccount;
      const directEntry = aggregateKey ? accountDividends[aggregateKey] : null;
      if (directEntry && typeof directEntry === 'object') {
        const summary = resolveDividendSummaryForTimeframe(
          directEntry,
          normalizedDividendTimeframe
        );
        if (summary && typeof summary === 'object') {
          return summary;
        }
      }

      const aggregateAccountIds = (() => {
        if (selectedAccount === 'all') {
          return accountsInView.length ? accountsInView : filteredAccountIds;
        }
        if (selectedAccountGroup?.accountIds?.length) {
          return selectedAccountGroup.accountIds;
        }
        return accountsInView;
      })();

      return aggregateDividendSummaries(
        accountDividends,
        aggregateAccountIds,
        normalizedDividendTimeframe
      );
    }
    if (!selectedAccountInfo) {
      return null;
    }
    const entry = accountDividends[selectedAccountInfo.id];
    const resolvedSummary = resolveDividendSummaryForTimeframe(
      entry,
      normalizedDividendTimeframe
    );
    if (resolvedSummary && typeof resolvedSummary === 'object') {
      return resolvedSummary;
    }
    if (entry && typeof entry === 'object') {
      return createEmptyDividendSummary();
    }
    return createEmptyDividendSummary();
  }, [
    isAggregateSelection,
    selectedAccount,
    selectedAccountGroup,
    selectedAccountInfo,
    accountDividends,
    accountsInView,
    filteredAccountIds,
    normalizedDividendTimeframe,
  ]);
  const hasDividendSummary = Boolean(selectedAccountDividends);
  const selectedAccountDividendsForView = useMemo(() => {
    if (!focusedSymbol) return selectedAccountDividends;
    if (!selectedAccountDividends || typeof selectedAccountDividends !== 'object') return selectedAccountDividends;
    const upper = String(focusedSymbol).trim().toUpperCase();
    const entries = Array.isArray(selectedAccountDividends.entries) ? selectedAccountDividends.entries : [];
    const matched = entries.filter((e) => {
      const s1 = (e?.symbol || '').toString().trim().toUpperCase();
      const s2 = (e?.displaySymbol || '').toString().trim().toUpperCase();
      const set = new Set((Array.isArray(e?.rawSymbols) ? e.rawSymbols : []).map((x) => String(x).trim().toUpperCase()));
      return s1 === upper || s2 === upper || set.has(upper);
    });
    if (!matched.length) {
      return {
        ...selectedAccountDividends,
        entries: [],
        totalsByCurrency: {},
        totalCad: 0,
        totalCount: 0,
        conversionIncomplete: false,
      };
    }
    const normalizeCurrencyKey = (value) =>
      typeof value === 'string' && value.trim() ? value.trim().toUpperCase() : '';
    const shouldExpandLineItems = matched.some(
      (entry) => Array.isArray(entry?.lineItems) && entry.lineItems.length > 0
    );
    if (!shouldExpandLineItems) {
      const totalsByCurrency = {};
      let totalCad = 0;
      let totalCount = 0;
      let startDate = null;
      let endDate = null;
      matched.forEach((e) => {
        if (e?.currencyTotals && typeof e.currencyTotals === 'object') {
          Object.entries(e.currencyTotals).forEach(([cur, val]) => {
            const n = Number(val);
            if (!Number.isFinite(n)) return;
            const key = normalizeCurrencyKey(cur);
            totalsByCurrency[key] = (totalsByCurrency[key] || 0) + n;
          });
        }
        if (Number.isFinite(e?.cadAmount)) totalCad += e.cadAmount;
        if (Number.isFinite(e?.activityCount)) totalCount += Math.round(e.activityCount);
        const s = e?.firstDate || e?.startDate || null;
        const en = e?.lastDate || e?.endDate || null;
        if (s && (!startDate || s < startDate)) startDate = s;
        if (en && (!endDate || en > endDate)) endDate = en;
      });
      return {
        ...selectedAccountDividends,
        entries: matched,
        totalsByCurrency,
        totalCad,
        totalCount,
        startDate: startDate || selectedAccountDividends.startDate || null,
        endDate: endDate || selectedAccountDividends.endDate || null,
      };
    }

    const totalsByCurrency = {};
    let totalCad = 0;
    let totalCadHasValue = false;
    let totalCount = 0;
    let startDate = null;
    let endDate = null;
    let conversionIncomplete = false;
    const aggregatedByDate = new Map();
    const aggregatedWrappers = [];
    let aggregateInsertionIndex = 0;

    const mergeAggregatedEntry = (target, source) => {
      if (source?.currencyTotals && typeof source.currencyTotals === 'object') {
        if (!target.currencyTotals || typeof target.currencyTotals !== 'object') {
          target.currencyTotals = {};
        }
        Object.entries(source.currencyTotals).forEach(([cur, val]) => {
          const numeric = Number(val);
          if (!Number.isFinite(numeric)) {
            return;
          }
          const key = normalizeCurrencyKey(cur);
          const existing = Number(target.currencyTotals[key]);
          target.currencyTotals[key] = (Number.isFinite(existing) ? existing : 0) + numeric;
        });
      }

      if (Number.isFinite(source?.cadAmount)) {
        const existing = Number(target.cadAmount);
        const current = Number.isFinite(existing) ? existing : 0;
        target.cadAmount = current + source.cadAmount;
      }

      if (source?.conversionIncomplete) {
        target.conversionIncomplete = true;
      }

      const sourceCount = Number.isFinite(source?.activityCount) ? Math.round(source.activityCount) : 0;
      const targetCount = Number.isFinite(target.activityCount) ? Math.round(target.activityCount) : 0;
      target.activityCount = targetCount + sourceCount;

      const sourceFirstDate = source?.firstDate || source?.lastDate || null;
      const sourceLastDate = source?.lastDate || source?.firstDate || null;
      if (sourceFirstDate && (!target.firstDate || sourceFirstDate < target.firstDate)) {
        target.firstDate = sourceFirstDate;
      }
      if (sourceLastDate && (!target.lastDate || sourceLastDate > target.lastDate)) {
        target.lastDate = sourceLastDate;
      }

      const sourceTimestamp = source?.lastTimestamp || null;
      const targetTimestamp = target.lastTimestamp || null;
      if (sourceTimestamp && (!targetTimestamp || sourceTimestamp > targetTimestamp)) {
        target.lastTimestamp = sourceTimestamp;
        target.lastAmount = Number.isFinite(source?.lastAmount) ? source.lastAmount : target.lastAmount;
        target.lastCurrency = source?.lastCurrency || target.lastCurrency || null;
      } else if (!targetTimestamp && Number.isFinite(target.lastAmount) === false) {
        if (Number.isFinite(source?.lastAmount)) {
          target.lastAmount = source.lastAmount;
          target.lastCurrency = source?.lastCurrency || target.lastCurrency || null;
        }
      } else if (!Number.isFinite(target.lastAmount) && Number.isFinite(source?.lastAmount)) {
        target.lastAmount = source.lastAmount;
        target.lastCurrency = source?.lastCurrency || target.lastCurrency || null;
      }

      if (!target.description && source?.description) {
        target.description = source.description;
      }
      if (!target.displaySymbol && source?.displaySymbol) {
        target.displaySymbol = source.displaySymbol;
      }
      if (!target.symbol && source?.symbol) {
        target.symbol = source.symbol;
      }
      const targetRawSymbols = Array.isArray(target.rawSymbols) ? target.rawSymbols : null;
      const sourceRawSymbols = Array.isArray(source?.rawSymbols) ? source.rawSymbols : null;
      if ((!targetRawSymbols || !targetRawSymbols.length) && sourceRawSymbols && sourceRawSymbols.length) {
        target.rawSymbols = sourceRawSymbols;
      }

      if (source?.lineItemId) {
        if (!target.lineItemId) {
          target.lineItemId = source.lineItemId;
        } else if (target.lineItemId !== source.lineItemId) {
          const collectIds = (value) =>
            String(value)
              .split('|')
              .map((part) => part.trim())
              .filter(Boolean);
          const existingIds = new Set(collectIds(target.lineItemId));
          collectIds(source.lineItemId).forEach((id) => existingIds.add(id));
          target.lineItemId = Array.from(existingIds).join('|');
        }
      }
    };

    const resolveEntryGroupDate = (entry) => {
      if (!entry || typeof entry !== 'object') {
        return null;
      }
      if (typeof entry.lastDate === 'string' && entry.lastDate.trim()) {
        return entry.lastDate.trim();
      }
      if (typeof entry.firstDate === 'string' && entry.firstDate.trim()) {
        return entry.firstDate.trim();
      }
      if (typeof entry.lastTimestamp === 'string' && entry.lastTimestamp.trim()) {
        return entry.lastTimestamp.trim().slice(0, 10);
      }
      return null;
    };

    const appendAggregatedEntry = (entry) => {
      if (!entry || typeof entry !== 'object') {
        return;
      }
      const groupDate = resolveEntryGroupDate(entry);
      if (groupDate) {
        let wrapper = aggregatedByDate.get(groupDate);
        if (!wrapper) {
          const aggregatedEntry = { ...entry };
          aggregatedEntry.lineItemId =
            aggregatedEntry.lineItemId || `${groupDate}-${aggregateInsertionIndex}`;
          wrapper = {
            entry: aggregatedEntry,
            sortDate: aggregatedEntry.lastDate || aggregatedEntry.firstDate || groupDate,
            sortTimestamp: aggregatedEntry.lastTimestamp || null,
            firstIndex: aggregateInsertionIndex,
          };
          aggregateInsertionIndex += 1;
          aggregatedByDate.set(groupDate, wrapper);
          aggregatedWrappers.push(wrapper);
        } else {
          mergeAggregatedEntry(wrapper.entry, entry);
          const entrySortDate = entry.lastDate || entry.firstDate || groupDate;
          if (entrySortDate && (!wrapper.sortDate || entrySortDate > wrapper.sortDate)) {
            wrapper.sortDate = entrySortDate;
          }
          const entryTimestamp = entry.lastTimestamp || null;
          if (entryTimestamp && (!wrapper.sortTimestamp || entryTimestamp > wrapper.sortTimestamp)) {
            wrapper.sortTimestamp = entryTimestamp;
          }
        }
      } else {
        const aggregatedEntry = { ...entry };
        aggregatedEntry.lineItemId =
          aggregatedEntry.lineItemId || `dividend-${aggregateInsertionIndex}`;
        aggregatedWrappers.push({
          entry: aggregatedEntry,
          sortDate: null,
          sortTimestamp: aggregatedEntry.lastTimestamp || null,
          firstIndex: aggregateInsertionIndex,
        });
        aggregateInsertionIndex += 1;
      }
    };

    matched.forEach((entry, entryIndex) => {
      const baseSymbol = (entry?.symbol || '').toString();
      const baseDisplay = (entry?.displaySymbol || baseSymbol || '').toString();
      const baseDescription = typeof entry?.description === 'string' ? entry.description : null;
      const baseRawSymbols = Array.isArray(entry?.rawSymbols)
        ? entry.rawSymbols
            .map((value) => (typeof value === 'string' ? value.trim() : ''))
            .filter(Boolean)
        : null;
      const lineItems = Array.isArray(entry?.lineItems) ? entry.lineItems : [];

      lineItems.forEach((item, itemIndex) => {
        if (!item || typeof item !== 'object') {
          return;
        }

        const lineCurrencyTotals = {};
        if (item.currencyTotals && typeof item.currencyTotals === 'object') {
          Object.entries(item.currencyTotals).forEach(([cur, val]) => {
            const n = Number(val);
            if (!Number.isFinite(n)) return;
            const key = normalizeCurrencyKey(cur);
            lineCurrencyTotals[key] = (lineCurrencyTotals[key] || 0) + n;
            totalsByCurrency[key] = (totalsByCurrency[key] || 0) + n;
          });
        }
        if (!Object.keys(lineCurrencyTotals).length) {
          const amount = Number(item.amount);
          if (Number.isFinite(amount)) {
            const currencyKey = normalizeCurrencyKey(item.currency);
            lineCurrencyTotals[currencyKey] = (lineCurrencyTotals[currencyKey] || 0) + amount;
            totalsByCurrency[currencyKey] = (totalsByCurrency[currencyKey] || 0) + amount;
          }
        }

        const cadAmount = Number(item.cadAmount);
        if (Number.isFinite(cadAmount)) {
          totalCad += cadAmount;
          totalCadHasValue = true;
        }
        if (item.conversionIncomplete || entry.conversionIncomplete) {
          conversionIncomplete = true;
        }

        const count = Number(item.activityCount);
        totalCount += Number.isFinite(count) ? Math.round(count) : 1;

        const firstDate =
          (typeof item.firstDate === 'string' && item.firstDate.trim()) ||
          (typeof item.startDate === 'string' && item.startDate.trim()) ||
          (typeof item.date === 'string' && item.date.trim()) ||
          null;
        const lastDate =
          (typeof item.lastDate === 'string' && item.lastDate.trim()) ||
          (typeof item.endDate === 'string' && item.endDate.trim()) ||
          firstDate;
        if (firstDate && (!startDate || firstDate < startDate)) {
          startDate = firstDate;
        }
        if (lastDate && (!endDate || lastDate > endDate)) {
          endDate = lastDate;
        }

        const timestamp =
          (typeof item.lastTimestamp === 'string' && item.lastTimestamp.trim()) ||
          (typeof item.timestamp === 'string' && item.timestamp.trim()) ||
          null;
        const lastAmount = Number.isFinite(item.lastAmount)
          ? item.lastAmount
          : Number.isFinite(item.amount)
          ? item.amount
          : null;
        const lastCurrency =
          (typeof item.lastCurrency === 'string' && item.lastCurrency.trim()) ||
          (typeof item.currency === 'string' && item.currency.trim()) ||
          null;

        const itemRawSymbols = Array.isArray(item.rawSymbols)
          ? item.rawSymbols
              .map((value) => (typeof value === 'string' ? value.trim() : ''))
              .filter(Boolean)
          : baseRawSymbols;

        const expandedEntry = {
          symbol: (typeof item.symbol === 'string' && item.symbol.trim()) || baseSymbol || null,
          displaySymbol:
            (typeof item.displaySymbol === 'string' && item.displaySymbol.trim()) ||
            (typeof item.symbol === 'string' && item.symbol.trim()) ||
            baseDisplay ||
            null,
          rawSymbols: itemRawSymbols && itemRawSymbols.length ? itemRawSymbols : undefined,
          description:
            (typeof item.description === 'string' && item.description.trim()) || baseDescription || null,
          currencyTotals: lineCurrencyTotals,
          cadAmount: Number.isFinite(cadAmount) ? cadAmount : null,
          conversionIncomplete:
            item.conversionIncomplete || (!Number.isFinite(cadAmount) && Object.keys(lineCurrencyTotals).length > 0)
              ? true
              : undefined,
          activityCount: Number.isFinite(count) ? Math.round(count) : 1,
          firstDate: firstDate || lastDate || null,
          lastDate: lastDate || firstDate || null,
          lastTimestamp: timestamp || null,
          lastAmount: Number.isFinite(lastAmount) ? lastAmount : null,
          lastCurrency: lastCurrency ? normalizeCurrencyKey(lastCurrency) : null,
          lineItemId:
            (typeof item.lineItemId === 'string' && item.lineItemId.trim()) ||
            (typeof item.id === 'string' && item.id.trim()) ||
            `${entryIndex}-${itemIndex}`,
        };

        appendAggregatedEntry(expandedEntry);
      });
    });

    aggregatedWrappers.sort((a, b) => {
      const aDate = typeof a.sortDate === 'string' ? a.sortDate : null;
      const bDate = typeof b.sortDate === 'string' ? b.sortDate : null;
      if (aDate && bDate && aDate !== bDate) {
        return bDate.localeCompare(aDate);
      }
      if (aDate && !bDate) {
        return -1;
      }
      if (!aDate && bDate) {
        return 1;
      }
      const aTimestamp = typeof a.sortTimestamp === 'string' ? a.sortTimestamp : null;
      const bTimestamp = typeof b.sortTimestamp === 'string' ? b.sortTimestamp : null;
      if (aTimestamp && bTimestamp && aTimestamp !== bTimestamp) {
        return bTimestamp.localeCompare(aTimestamp);
      }
      if (aTimestamp && !bTimestamp) {
        return -1;
      }
      if (!aTimestamp && bTimestamp) {
        return 1;
      }
      return a.firstIndex - b.firstIndex;
    });

    const groupedEntries = aggregatedWrappers.map((wrapper) => {
      const entry = wrapper.entry;
      if (!Number.isFinite(entry?.cadAmount)) {
        entry.cadAmount = null;
      }
      if (!Number.isFinite(entry?.activityCount)) {
        entry.activityCount = null;
      } else {
        entry.activityCount = Math.round(entry.activityCount);
      }
      return entry;
    });

    return {
      ...selectedAccountDividends,
      entries: groupedEntries,
      totalsByCurrency,
      totalCad: totalCadHasValue ? totalCad : null,
      totalCount,
      conversionIncomplete:
        conversionIncomplete || selectedAccountDividends.conversionIncomplete ? true : undefined,
      startDate: startDate || selectedAccountDividends.startDate || null,
      endDate: endDate || selectedAccountDividends.endDate || null,
      groupingMode: 'date',
    };
  }, [focusedSymbol, selectedAccountDividends]);
  const showDividendsPanel = hasDividendSummary && portfolioViewTab === 'dividends';
  const showOrdersPanel = portfolioViewTab === 'orders';
  const showNewsPanel = isNewsFeatureEnabled && portfolioViewTab === 'news';
  
  const positionsTabId = 'portfolio-tab-positions';
  const ordersTabId = 'portfolio-tab-orders';
  const dividendsTabId = 'portfolio-tab-dividends';
  const modelsTabId = 'portfolio-tab-models';
  const newsTabId = 'portfolio-tab-news';
  const positionsPanelId = 'portfolio-panel-positions';
  const ordersPanelId = 'portfolio-panel-orders';
  const dividendsPanelId = 'portfolio-panel-dividends';
  const modelsPanelId = 'portfolio-panel-models';
  const newsPanelId = 'portfolio-panel-news';
  const investmentModelEvaluations = data?.investmentModelEvaluations ?? EMPTY_OBJECT;

  

  const handleSearchSelectSymbol = useCallback(
    (symbol, meta) => {
      const up = (symbol || '').toString().trim().toUpperCase();
      if (!up) return;
      setFocusedSymbol(up);
      setFocusedSymbolDescription(meta?.description || null);
      setOrdersFilter(up);

      const desiredTabRaw = typeof meta?.targetTab === 'string' ? meta.targetTab.trim().toLowerCase() : '';
      if (desiredTabRaw === 'orders') {
        setPortfolioViewTab('orders');
      } else if (desiredTabRaw === 'dividends') {
        setPortfolioViewTab('dividends');
      } else {
        setPortfolioViewTab('positions');
      }

      const intentRaw = typeof meta?.intent === 'string' ? meta.intent.trim().toLowerCase() : '';
      if (intentRaw === 'buy' || intentRaw === 'sell') {
        setPendingSymbolAction({ symbol: up, intent: intentRaw });
      } else {
        setPendingSymbolAction(null);
      }
    },
    [setOrdersFilter, setPendingSymbolAction, setPortfolioViewTab]
  );


  const handleSearchNavigate = (key) => {
    const k = (key || '').toString().toLowerCase();
    // Quick intent: retire-at:<age>
    if (k.startsWith('retire-at:')) {
      const raw = k.split(':')[1] || '';
      const ageNum = Number(raw);
      if (Number.isFinite(ageNum) && ageNum > 0) {
        // Prefer the account GROUP marked as the main retirement account
        const primaryGroup = (accountGroups || []).find((g) => g && g.mainRetirementAccount === true);
        const ageOverride = Math.round(ageNum);
        if (primaryGroup && typeof primaryGroup.id === 'string' && primaryGroup.id) {
          const groupId = primaryGroup.id;
          const isAlreadyInGroup = selectedAccount === groupId;
          if (!isAlreadyInGroup) {
            handleAccountChange(groupId);
          }
          const label = aggregateAccountLabel || primaryGroup.name || 'Account';
          const cagrStart = cagrStartDate || null;
          setProjectionContext({
            accountKey: groupId,
            label,
            cagrStartDate: cagrStart,
            parentAccountId: null,
            retireAtAge: ageOverride,
          });
          setShowProjectionDialog(true);
          return;
        }
        // Fallback: open projections on current selection with age override
        setProjectionContext((prev) => ({ ...prev, retireAtAge: ageOverride }));
        handleShowProjections();
        return;
      }
    }
    if (k === 'positions') {
      setPortfolioViewTab('positions');
      const scroll = () => document.getElementById('portfolio-panel-positions')?.scrollIntoView({ behavior: 'smooth', block: 'start' });
      if (typeof requestAnimationFrame === 'function') {
        requestAnimationFrame(() => setTimeout(scroll, 0));
      } else {
        setTimeout(scroll, 0);
      }
    } else if (k === 'orders') {
      setPortfolioViewTab('orders');
      const scroll = () => document.getElementById('portfolio-panel-orders')?.scrollIntoView({ behavior: 'smooth', block: 'start' });
      if (typeof requestAnimationFrame === 'function') {
        requestAnimationFrame(() => setTimeout(scroll, 0));
      } else {
        setTimeout(scroll, 0);
      }
    } else if (k === 'dividends') {
      setPortfolioViewTab('dividends');
      const scroll = () => document.getElementById('portfolio-panel-dividends')?.scrollIntoView({ behavior: 'smooth', block: 'start' });
      if (typeof requestAnimationFrame === 'function') {
        requestAnimationFrame(() => setTimeout(scroll, 0));
      } else {
        setTimeout(scroll, 0);
      }
    } else if (k === 'total-pnl') {
      handleShowTotalPnlDialog();
    } else if (k === 'projections' || k === 'retirement-projections') {
      handleShowProjections();
    } else if (k === 'deployment') {
      // Open the deployment adjustment dialog
      handleOpenDeploymentAdjustment();
    } else if (k === 'models') {
      // Switch to Models tab if available
      if (shouldShowInvestmentModels) {
        setPortfolioViewTab('models');
        const scroll = () => document.getElementById('portfolio-panel-models')?.scrollIntoView({ behavior: 'smooth', block: 'start' });
        if (typeof requestAnimationFrame === 'function') {
          requestAnimationFrame(() => setTimeout(scroll, 0));
        } else {
          setTimeout(scroll, 0);
        }
      }
    } else if (k === 'people') {
      if (!peopleDisabled) {
        handleOpenPeople();
      }
    } else if (k === 'cash-breakdown') {
      if (cashBreakdownAvailable) {
        const activeCurrencyCode =
          typeof activeCurrency?.currency === 'string'
            ? activeCurrency.currency.trim().toUpperCase()
            : null;
        if (activeCurrencyCode === 'CAD' || activeCurrencyCode === 'USD') {
          handleShowCashBreakdown(activeCurrencyCode);
        }
      }
    } else if (k === 'breakdown-day') {
      if (showContent && orderedPositions.length) {
        handleShowPnlBreakdown('day');
      }
    } else if (k === 'breakdown-open') {
      if (showContent && orderedPositions.length) {
        handleShowPnlBreakdown('open');
      }
    } else if (k === 'breakdown-total') {
      if (showContent && orderedPositions.length) {
        handleShowPnlBreakdown('total');
      }
    } else if (k === 'return-breakdown') {
      if (Array.isArray(fundingSummaryForDisplay?.returnBreakdown) && fundingSummaryForDisplay.returnBreakdown.length > 0) {
        handleShowAnnualizedReturnDetails();
      }
    } else if (k === 'investment-model') {
      if (showingAggregateAccounts) {
        handleShowInvestmentModelDialog();
      }
    } else if (k === 'copy-summary') {
      handleCopySummary();
    } else if (k === 'estimate-cagr') {
      handleEstimateFutureCagr();
    } else if (k === 'invest-evenly') {
      handlePlanInvestEvenly();
    } else if (k === 'mark-rebalanced') {
      if (markRebalanceContext) {
        handleMarkAccountAsRebalanced();
      }
    }
  };

  
  const a1ReferenceAccount = useMemo(() => {
    if (!accounts.length) {
      return null;
    }
    const targetModel = 'A1';
    return (
      accounts.find((account) => {
        const models = resolveAccountModelsForDisplay(account);
        return models.some((entry) => String(entry.model || '').trim().toUpperCase() === targetModel);
      }) || null
    );
  }, [accounts]);
  const a1LastRebalance = useMemo(() => {
    if (!a1ReferenceAccount) {
      return null;
    }
    const models = resolveAccountModelsForDisplay(a1ReferenceAccount);
    const match = models.find((entry) => String(entry.model || '').trim().toUpperCase() === 'A1');
    return match?.lastRebalance || null;
  }, [a1ReferenceAccount]);
  const a1Evaluation = useMemo(() => {
    if (!a1ReferenceAccount?.id) {
      return null;
    }
    const bucket = investmentModelEvaluations[a1ReferenceAccount.id];
    if (!bucket || typeof bucket !== 'object') {
      return null;
    }
    if (bucket.A1) {
      return bucket.A1;
    }
    const entries = Object.entries(bucket);
    const match = entries.find(([key]) => String(key || '').toUpperCase() === 'A1');
    return match ? match[1] : null;
  }, [a1ReferenceAccount, investmentModelEvaluations]);
  const asOf = data?.asOf || null;

  useEffect(() => {
    if (!isNewsFeatureEnabled) {
      closeNewsTabContextMenu();
      setShowNewsPromptDialog((value) => (value ? false : value));
    }
  }, [closeNewsTabContextMenu, isNewsFeatureEnabled]);

  // Manage the News tab context menu lifecycle
  useEffect(() => {
    if (!isNewsFeatureEnabled) {
      return undefined;
    }
    if (!newsTabContextMenuState.open) {
      return undefined;
    }

    const handlePointer = (event) => {
      if (!newsTabMenuRef.current) {
        closeNewsTabContextMenu();
        return;
      }
      if (newsTabMenuRef.current.contains(event.target)) {
        return;
      }
      closeNewsTabContextMenu();
    };

    const handleKeyDown = (event) => {
      if (event.key === 'Escape') {
        closeNewsTabContextMenu();
      }
    };

    const handleViewportChange = () => {
      closeNewsTabContextMenu();
    };

    document.addEventListener('mousedown', handlePointer);
    document.addEventListener('touchstart', handlePointer);
    document.addEventListener('keydown', handleKeyDown);
    window.addEventListener('resize', handleViewportChange);
    window.addEventListener('scroll', handleViewportChange, true);

    return () => {
      document.removeEventListener('mousedown', handlePointer);
      document.removeEventListener('touchstart', handlePointer);
      document.removeEventListener('keydown', handleKeyDown);
      window.removeEventListener('resize', handleViewportChange);
      window.removeEventListener('scroll', handleViewportChange, true);
    };
  }, [closeNewsTabContextMenu, isNewsFeatureEnabled, newsTabContextMenuState.open]);

  useEffect(() => {
    if (!isNewsFeatureEnabled) {
      return;
    }
    if (!newsTabContextMenuState.open || !newsTabMenuRef.current) {
      return;
    }
    const { innerWidth, innerHeight } = window;
    const rect = newsTabMenuRef.current.getBoundingClientRect();
    const padding = 12;
    let nextX = newsTabContextMenuState.x;
    let nextY = newsTabContextMenuState.y;
    if (nextX + rect.width > innerWidth - padding) {
      nextX = Math.max(padding, innerWidth - rect.width - padding);
    }
    if (nextY + rect.height > innerHeight - padding) {
      nextY = Math.max(padding, innerHeight - rect.height - padding);
    }
    if (nextX !== newsTabContextMenuState.x || nextY !== newsTabContextMenuState.y) {
      setNewsTabContextMenuState((state) => (state.open ? { ...state, x: nextX, y: nextY } : state));
    }
  }, [
    isNewsFeatureEnabled,
    newsTabContextMenuState.open,
    newsTabContextMenuState.x,
    newsTabContextMenuState.y,
  ]);

  useEffect(() => {
    if (!isNewsFeatureEnabled) {
      return;
    }
    if (!newsTabContextMenuState.open || !newsTabMenuRef.current) {
      return;
    }
    const firstButton = newsTabMenuRef.current.querySelector('button');
    if (firstButton && typeof firstButton.focus === 'function') {
      firstButton.focus({ preventScroll: true });
    }
  }, [isNewsFeatureEnabled, newsTabContextMenuState.open]);

  const baseCurrency = 'CAD';
  const currencyRates = useMemo(() => buildCurrencyRateMap(balances, baseCurrency), [balances]);

  const usdToCadRate = useMemo(() => {
    const apiRate = isFiniteNumber(data?.usdToCadRate) && data.usdToCadRate > 0 ? data.usdToCadRate : null;
    if (apiRate !== null) {
      return apiRate;
    }
    const derived = currencyRates.get('USD');
    if (isFiniteNumber(derived) && derived > 0) {
      return derived;
    }
    return null;
  }, [data?.usdToCadRate, currencyRates]);

  const positions = useMemo(() => {
    if (isAggregateSelection) {
      return aggregatePositionsBySymbol(rawPositions, { currencyRates, baseCurrency });
    }
    return rawPositions;
  }, [rawPositions, isAggregateSelection, currencyRates, baseCurrency]);

  const totalMarketValue = useMemo(() => {
    if (!positions.length) {
      return 0;
    }
    return positions.reduce((acc, position) => {
      return acc + resolveNormalizedMarketValue(position, currencyRates, baseCurrency);
    }, 0);
  }, [positions, currencyRates, baseCurrency]);

  const positionsWithShare = useMemo(() => {
    if (!positions.length) {
      return [];
    }
    return positions.map((position) => {
      const normalizedValue = resolveNormalizedMarketValue(position, currencyRates, baseCurrency);
      const share = totalMarketValue > 0 ? (normalizedValue / totalMarketValue) * 100 : 0;
      const normalizedDayPnl = resolveNormalizedPnl(position, 'dayPnl', currencyRates, baseCurrency);
      const normalizedOpenPnl = resolveNormalizedPnl(position, 'openPnl', currencyRates, baseCurrency);
      const targetProportion = Number.isFinite(position.targetProportion)
        ? position.targetProportion
        : null;
      return {
        ...position,
        portfolioShare: share,
        normalizedMarketValue: normalizedValue,
        normalizedDayPnl,
        normalizedOpenPnl,
      targetProportion,
    };
  });
  }, [positions, totalMarketValue, currencyRates, baseCurrency]);

  // Derive filtered positions and market value when a symbol is focused
  const symbolFilteredPositions = useMemo(() => {
    if (!focusedSymbol) {
      return { list: positionsWithShare, total: totalMarketValue };
    }
    const key = String(focusedSymbol).trim().toUpperCase();
    // For aggregate selections, show one row per account holding the symbol
    const baseList = isAggregateSelection ? rawPositions : positions;
    const subset = baseList.filter((p) => (p?.symbol || '').toString().trim().toUpperCase() === key);
    const prepared = preparePositionsForHeatmap(subset, currencyRates, baseCurrency);
    return { list: prepared.positions, total: prepared.totalMarketValue };
  }, [focusedSymbol, positions, rawPositions, positionsWithShare, isAggregateSelection, currencyRates, baseCurrency, totalMarketValue]);

  const findFocusedSymbolPosition = useCallback(() => {
    if (!focusedSymbol) {
      return null;
    }
    const key = String(focusedSymbol).trim().toUpperCase();
    if (!key) {
      return null;
    }
    const list = Array.isArray(symbolFilteredPositions.list) ? symbolFilteredPositions.list : [];
    const matchFromList = list.find(
      (entry) => (entry?.symbol || '').toString().trim().toUpperCase() === key
    );
    if (matchFromList) {
      return matchFromList;
    }
    const fallback = Array.isArray(positionsWithShare)
      ? positionsWithShare.find(
          (entry) => (entry?.symbol || '').toString().trim().toUpperCase() === key
        )
      : null;
    return fallback || null;
  }, [focusedSymbol, symbolFilteredPositions, positionsWithShare]);

  const focusedSymbolLogoUrl = useMemo(() => {
    if (!focusedSymbol) {
      return null;
    }
    const symbol = String(focusedSymbol).trim().toUpperCase();
    if (!symbol) {
      return null;
    }
    const publishableKey =
      import.meta && import.meta.env && import.meta.env.VITE_LOGO_DEV_PUBLISHABLE_KEY
        ? import.meta.env.VITE_LOGO_DEV_PUBLISHABLE_KEY
        : null;
    if (!publishableKey) {
      return null;
    }
    const base = 'https://img.logo.dev/ticker';
    const params = new URLSearchParams({
      token: publishableKey,
      size: '64',
      format: 'png',
    });
    return `${base}/${encodeURIComponent(symbol)}?${params.toString()}`;
  }, [focusedSymbol]);

  const focusedSymbolLogoAlt = useMemo(() => {
    if (!focusedSymbol) {
      return null;
    }
    const symbol = String(focusedSymbol).trim().toUpperCase();
    if (!symbol) {
      return null;
    }
    if (typeof focusedSymbolDescription === 'string') {
      const trimmed = focusedSymbolDescription.trim();
      if (trimmed) {
        return `${trimmed} logo`;
      }
    }
    return `${symbol} logo`;
  }, [focusedSymbol, focusedSymbolDescription]);

  const handleFocusedSymbolSummaryClick = useCallback(
    (event) => {
      if (!focusedSymbol) {
        return;
      }
      const key = String(focusedSymbol).trim().toUpperCase();
      if (!key) {
        return;
      }

      if (event.ctrlKey || event.metaKey) {
        const url = buildQuoteUrl(key, 'questrade');
        if (!url) {
          return;
        }
        event.preventDefault();
        event.stopPropagation();
        openQuote(key, 'questrade');
        return;
      }

      const provider = event.altKey ? 'yahoo' : 'perplexity';
      const url = buildQuoteUrl(key, provider);
      if (!url) {
        return;
      }
      event.preventDefault();
      event.stopPropagation();
      openQuote(key, provider);
    },
    [focusedSymbol]
  );

  const handleFocusedSymbolSummaryFocus = useCallback((event) => {
    if (!(event?.currentTarget instanceof Element)) {
      setFocusedSymbolSummaryFocusVisible(false);
      return;
    }
    const isFocusVisible = event.currentTarget.matches(':focus-visible');
    setFocusedSymbolSummaryFocusVisible(isFocusVisible);
  }, []);

  const handleFocusedSymbolSummaryBlur = useCallback(() => {
    setFocusedSymbolSummaryFocusVisible(false);
  }, []);

  const handleFocusedSymbolContextMenu = useCallback(
    (event) => {
      if (!focusedSymbol) {
        return;
      }
      event.preventDefault();
      event.stopPropagation();
      let x = event.clientX ?? 0;
      let y = event.clientY ?? 0;
      if ((!x && !y) || Number.isNaN(x) || Number.isNaN(y)) {
        const target = event.currentTarget instanceof Element ? event.currentTarget : null;
        if (target) {
          const rect = target.getBoundingClientRect();
          x = rect.left + rect.width / 2;
          y = rect.top + rect.height;
        } else {
          x = 0;
          y = 0;
        }
      }
      setFocusedSymbolMenuState({
        open: true,
        x,
        y,
      });
    },
    [focusedSymbol]
  );

  const handleFocusedSymbolSummaryKeyDown = useCallback(
    (event) => {
      if (event.key === 'Enter' || event.key === ' ') {
        event.preventDefault();
        handleFocusedSymbolSummaryClick(event);
        return;
      }
      if (event.key === 'ContextMenu' || (event.shiftKey && event.key === 'F10')) {
        event.preventDefault();
        event.stopPropagation();
        handleFocusedSymbolContextMenu(event);
      }
    },
    [handleFocusedSymbolContextMenu, handleFocusedSymbolSummaryClick]
  );

  const triggerBuySell = useCallback(
    async ({ symbol, position, accountOptionsOverride } = {}) => {
      const normalizedSymbol =
        typeof symbol === 'string' ? symbol.trim().toUpperCase() : '';
      if (!normalizedSymbol) {
        return;
      }

      const baseOptions =
        Array.isArray(accountOptionsOverride) && accountOptionsOverride.length > 0
          ? accountOptionsOverride
          : position
          ? listAccountsForPosition(position, { accountsById, accountsByNumber })
          : [];

      if (baseOptions.length > 1) {
        const dialogOptions = baseOptions.map((option) => ({
          key: option.key,
          label: option.label,
          description: option.description || null,
          account: option.account || null,
        }));
        setAccountActionPrompt({
          title: 'Select account',
          message: `Multiple accounts hold ${normalizedSymbol}. Select which account to trade.`,
          symbol: normalizedSymbol,
          options: dialogOptions,
          onConfirm: async (account) => {
            if (account) {
              openAccountSummary(account);
            }
            try {
              await copyTextToClipboard(normalizedSymbol);
            } catch (error) {
              console.error('Failed to copy symbol to clipboard', error);
            }
          },
        });
        return;
      }

      const targetAccount =
        baseOptions.length === 1
          ? baseOptions[0].account
          : position
          ? resolveAccountForPosition(position, accountsById)
          : null;

      if (targetAccount) {
        openAccountSummary(targetAccount);
      }

      try {
        await copyTextToClipboard(normalizedSymbol);
      } catch (error) {
        console.error('Failed to copy symbol to clipboard', error);
      }
    },
    [accountsById, accountsByNumber, setAccountActionPrompt]
  );

  const handleBuySellPosition = useCallback(
    (position) => {
      if (!position || position.symbol === undefined || position.symbol === null) {
        return;
      }
      const rawSymbol = String(position.symbol);
      if (!rawSymbol.trim()) {
        return;
      }
      triggerBuySell({ symbol: rawSymbol, position });
    },
    [triggerBuySell]
  );

  const handleAccountActionCancel = useCallback(() => {
    setAccountActionPrompt(null);
  }, []);

  const handleAccountActionSelect = useCallback(
    async (optionKey) => {
      if (!accountActionPrompt) {
        return;
      }
      const { options, onConfirm } = accountActionPrompt;
      const option = Array.isArray(options)
        ? options.find((entry) => entry.key === optionKey)
        : null;
      const confirm = typeof onConfirm === 'function' ? onConfirm : null;
      setAccountActionPrompt(null);
      if (!option || !confirm) {
        return;
      }
      try {
        await confirm(option.account || null);
      } catch (error) {
        console.error('Account action failed', error);
      }
    },
    [accountActionPrompt]
  );

  useEffect(() => {
    if (!pendingSymbolAction || !pendingSymbolAction.symbol) {
      return;
    }
    const { symbol, intent } = pendingSymbolAction;
    if (!symbol || symbol !== focusedSymbol) {
      return;
    }
    if (intent === 'buy' || intent === 'sell') {
      handleFocusedSymbolBuySell();
    }
    setPendingSymbolAction(null);
  }, [pendingSymbolAction, focusedSymbol, handleFocusedSymbolBuySell, setPendingSymbolAction]);

  const handleExplainMovementForSymbol = useCallback(async () => {
    if (!focusedSymbol) {
      return;
    }
    const key = String(focusedSymbol).trim().toUpperCase();
    if (!key) {
      return;
    }

    const position = findFocusedSymbolPosition();
    const description = (() => {
      if (position && typeof position.description === 'string' && position.description.trim()) {
        return position.description.trim();
      }
      if (typeof focusedSymbolDescription === 'string' && focusedSymbolDescription.trim()) {
        return focusedSymbolDescription.trim();
      }
      if (position && typeof position.symbol === 'string' && position.symbol.trim()) {
        return position.symbol.trim();
      }
      return key;
    })();

    openChatGpt();

    const promptSource = position
      ? { ...position, symbol: key, description }
      : { symbol: key, description };
    const prompt = buildExplainMovementPrompt(promptSource);
    if (!prompt) {
      return;
    }

    try {
      await copyTextToClipboard(prompt);
    } catch (error) {
      console.error('Failed to copy explain movement prompt', error);
    }
  }, [focusedSymbol, findFocusedSymbolPosition, focusedSymbolDescription]);

  // Compute quick symbol-level P&L summary for the focused symbol
  const focusedSymbolPnl = useMemo(() => {
    if (!focusedSymbol) return null;
    const up = String(focusedSymbol).trim().toUpperCase();
    // Day/Open from positions (normalized in CAD)
    let day = 0;
    let open = 0;
    positionsWithShare.forEach((p) => {
      const sym = (p?.symbol || '').toString().trim().toUpperCase();
      if (sym !== up) return;
      const d = Number(p?.normalizedDayPnl ?? p?.dayPnl);
      const o = Number(p?.normalizedOpenPnl ?? p?.openPnl);
      if (Number.isFinite(d)) day += d;
      if (Number.isFinite(o)) open += o;
    });
    // Total from per-symbol Total P&L map
    const useAll = (function decideVariant() {
      if (isAggregateSelection && selectedAccount === 'all') return true;
      return totalPnlRange === 'all';
    })();
    const map = useAll
      ? (data?.accountTotalPnlBySymbolAll || data?.accountTotalPnlBySymbol || null)
      : (data?.accountTotalPnlBySymbol || null);
    let total = null;
    if (map && typeof map === 'object') {
      if (isAggregateSelection) {
        const key = typeof selectedAccount === 'string' && selectedAccount.trim() ? selectedAccount.trim() : 'all';
        const entry = map[key] || map['all'];
        const arr = Array.isArray(entry?.entries) ? entry.entries : [];
        const match = arr.find((e) => (e?.symbol || '').toString().trim().toUpperCase() === up);
        if (match && Number.isFinite(match.totalPnlCad)) total = match.totalPnlCad;
      } else if (selectedAccountInfo?.id) {
        const entry = map[selectedAccountInfo.id];
        const arr = Array.isArray(entry?.entries) ? entry.entries : [];
        const match = arr.find((e) => (e?.symbol || '').toString().trim().toUpperCase() === up);
        if (match && Number.isFinite(match.totalPnlCad)) total = match.totalPnlCad;
      }
    }
    return { dayPnl: day, openPnl: open, totalPnl: Number.isFinite(total) ? total : null };
  }, [
    focusedSymbol,
    positionsWithShare,
    isAggregateSelection,
    selectedAccount,
    selectedAccountInfo?.id,
    data?.accountTotalPnlBySymbol,
    data?.accountTotalPnlBySymbolAll,
    totalPnlRange,
  ]);

  const orderedPositions = useMemo(() => {
    const list = positionsWithShare.slice();
    list.sort((a, b) => {
      const shareDiff = (b.portfolioShare || 0) - (a.portfolioShare || 0);
      if (Math.abs(shareDiff) > 0.0001) {
        return shareDiff;
      }
      const marketDiff = (b.currentMarketValue || 0) - (a.currentMarketValue || 0);
      if (Math.abs(marketDiff) > 0.01) {
        return marketDiff;
      }
      return a.symbol.localeCompare(b.symbol);
    });
    return list;
  }, [positionsWithShare]);

  // Build symbol suggestions for search (after positions are initialized)
  const searchSymbols = useMemo(() => {
    const seen = new Set();
    const list = [];
    positions.forEach((p) => {
      const sym = (p?.symbol || '').toString().trim().toUpperCase();
      if (!sym || seen.has(sym)) return;
      seen.add(sym);
      list.push({ symbol: sym, description: (p?.description || '').toString() });
    });
    const divEntries = Array.isArray(selectedAccountDividends?.entries) ? selectedAccountDividends.entries : [];
    divEntries.forEach((e) => {
      const sym = (e?.symbol || e?.displaySymbol || '').toString().trim().toUpperCase();
      if (!sym || seen.has(sym)) return;
      seen.add(sym);
      list.push({ symbol: sym, description: (e?.description || '').toString() });
    });
    const ordList = Array.isArray(ordersForSelectedAccount) ? ordersForSelectedAccount : [];
    ordList.forEach((o) => {
      const sym = (o?.symbol || '').toString().trim().toUpperCase();
      if (!sym || seen.has(sym)) return;
      seen.add(sym);
      list.push({ symbol: sym, description: (o?.description || '').toString() });
    });
    return list;
  }, [positions, selectedAccountDividends, ordersForSelectedAccount]);

  const resolveLocalDescriptionForFocusedSymbol = useCallback(() => {
    if (!focusedSymbol) {
      return null;
    }
    const up = String(focusedSymbol).trim().toUpperCase();
    if (!up) {
      return null;
    }
    // Positions
    for (let i = 0; i < positions.length; i += 1) {
      const p = positions[i];
      const sym = (p?.symbol || '').toString().trim().toUpperCase();
      if (sym === up) {
        const desc = (p?.description || '').toString().trim();
        if (desc) return desc;
      }
    }
    // Dividends
    const divEntries = Array.isArray(selectedAccountDividends?.entries)
      ? selectedAccountDividends.entries
      : [];
    for (let i = 0; i < divEntries.length; i += 1) {
      const e = divEntries[i];
      const sym = (e?.symbol || e?.displaySymbol || '').toString().trim().toUpperCase();
      if (sym === up) {
        const desc = (e?.description || '').toString().trim();
        if (desc) return desc;
      }
    }
    // Orders
    const ordList = Array.isArray(ordersForSelectedAccount) ? ordersForSelectedAccount : [];
    for (let i = 0; i < ordList.length; i += 1) {
      const o = ordList[i];
      const sym = (o?.symbol || '').toString().trim().toUpperCase();
      if (sym === up) {
        const desc = (o?.description || '').toString().trim();
        if (desc) return desc;
      }
    }
    return null;
  }, [focusedSymbol, positions, selectedAccountDividends, ordersForSelectedAccount]);

  // Keep focused symbol description in sync: prefer local data; fallback to cached quote names
  useEffect(() => {
    if (!focusedSymbol) {
      return;
    }
    const local = resolveLocalDescriptionForFocusedSymbol();
    if (local) {
      if (local !== focusedSymbolDescription) {
        setFocusedSymbolDescription(local);
      }
      return;
    }
    if (!focusedSymbolDescription) {
      const key = String(focusedSymbol).trim().toUpperCase();
      const cached = key ? quoteCacheRef.current.get(key) : null;
      if (
        cached &&
        typeof cached.description === 'string' &&
        cached.description.trim() &&
        cached.description.trim() !== focusedSymbolDescription
      ) {
        setFocusedSymbolDescription(cached.description.trim());
      }
    }
  }, [
    focusedSymbol,
    focusedSymbolDescription,
    resolveLocalDescriptionForFocusedSymbol,
  ]);

  useEffect(() => {
    if (!focusedSymbol) {
      setFocusedSymbolQuoteState({ status: 'idle', data: null, error: null });
      return;
    }
    const key = String(focusedSymbol).trim().toUpperCase();
    if (!key) {
      setFocusedSymbolQuoteState({ status: 'idle', data: null, error: null });
      return;
    }

    let cancelled = false;
    const cached = quoteCacheRef.current.get(key) || null;
    setFocusedSymbolQuoteState((prev) => {
      if (cached) {
        if (prev.status === 'success' && prev.data === cached && !prev.error) {
          return prev;
        }
        return { status: 'success', data: cached, error: null };
      }
      if (prev.status === 'loading' && !prev.data) {
        return prev;
      }
      return { status: 'loading', data: null, error: null };
    });

    (async () => {
      try {
        const quote = await getQuote(key);
        if (cancelled) return;
        const normalizedPrice = coercePositiveNumber(quote?.price);
        const normalizedMarketCap = coercePositiveNumber(quote?.marketCap);
        const normalizedPrevClose = coercePositiveNumber(quote?.previousClose);
        const rawPe = Number(quote?.peRatio);
        const normalizedPe = Number.isFinite(rawPe) && rawPe > 0 ? rawPe : null;
        const rawChange = Number(quote?.changePercent);
        const normalizedChange = Number.isFinite(rawChange) ? rawChange : null;
        const rawDividend = Number(quote?.dividendYieldPercent);
        const normalizedDividend = Number.isFinite(rawDividend) && rawDividend > 0 ? rawDividend : null;
        const normalized = {
          price: normalizedPrice,
          currency:
            typeof quote?.currency === 'string' && quote.currency.trim()
              ? quote.currency.trim().toUpperCase()
              : null,
          description:
            typeof quote?.name === 'string' && quote.name.trim() ? quote.name.trim() : null,
          changePercent:
            Number.isFinite(normalizedChange) || normalizedChange === 0 ? normalizedChange : null,
          previousClose: normalizedPrevClose,
          peRatio: normalizedPe,
          marketCap: normalizedMarketCap,
          dividendYieldPercent: normalizedDividend,
          asOf: typeof quote?.asOf === 'string' && quote.asOf ? quote.asOf : null,
        };
        quoteCacheRef.current.set(key, normalized);
        setFocusedSymbolQuoteState({ status: 'success', data: normalized, error: null });
        if (normalized.description) {
          setFocusedSymbolDescription((prev) => {
            if (prev && prev.trim() && prev.trim().toUpperCase() !== key) {
              return prev;
            }
            const local = resolveLocalDescriptionForFocusedSymbol();
            if (local && local.trim()) {
              return local.trim();
            }
            return normalized.description;
          });
        }
      } catch (error) {
        if (cancelled) return;
        const fallback = quoteCacheRef.current.get(key) || null;
        const normalizedError = error instanceof Error ? error : new Error('Failed to load quote');
        if (!fallback) {
          setFocusedSymbolQuoteState({ status: 'error', data: null, error: normalizedError });
        } else {
          setFocusedSymbolQuoteState({ status: 'success', data: fallback, error: normalizedError });
        }
        console.warn('Failed to fetch quote for symbol', key, error);
      }
    })();

    return () => {
      cancelled = true;
    };
  }, [focusedSymbol, resolveLocalDescriptionForFocusedSymbol]);

  useEffect(() => {
    if (focusedSymbol) {
      return;
    }
    closeFocusedSymbolMenu();
    setFocusedSymbolQuoteState({ status: 'idle', data: null, error: null });
  }, [focusedSymbol, closeFocusedSymbolMenu]);

  useEffect(() => {
    if (!focusedSymbolMenuState.open) {
      return undefined;
    }
    const handlePointer = (event) => {
      if (focusedSymbolMenuRef.current && focusedSymbolMenuRef.current.contains(event.target)) {
        return;
      }
      closeFocusedSymbolMenu();
    };
    const handleKey = (event) => {
      if (event.key === 'Escape') {
        closeFocusedSymbolMenu();
      }
    };
    document.addEventListener('mousedown', handlePointer);
    document.addEventListener('contextmenu', handlePointer);
    document.addEventListener('keydown', handleKey);
    return () => {
      document.removeEventListener('mousedown', handlePointer);
      document.removeEventListener('contextmenu', handlePointer);
      document.removeEventListener('keydown', handleKey);
    };
  }, [focusedSymbolMenuState.open, closeFocusedSymbolMenu]);

  const hasTargetProportionsForSelection = useMemo(
    () => orderedPositions.some((position) => Number.isFinite(position?.targetProportion)),
    [orderedPositions]
  );

  const forcedTargetForSelectedAccount = selectedAccountKey
    ? forcedTargetAccounts.has(selectedAccountKey)
    : false;

  const showTargetColumnForSelection =
    hasTargetProportionsForSelection || forcedTargetForSelectedAccount;

  const newsSymbols = useMemo(() => extractSymbolsForNews(orderedPositions), [orderedPositions]);
  const resolvedNewsSymbols =
    Array.isArray(portfolioNewsState.symbols) && portfolioNewsState.symbols.length
      ? portfolioNewsState.symbols
      : newsSymbols;
  const newsStatus = portfolioNewsState.status === 'idle' ? 'loading' : portfolioNewsState.status;

  const newsAccountId = useMemo(() => {
    if (isAggregateSelection) {
      if (selectedAccount === 'all') {
        return 'all';
      }
      if (typeof selectedAccount === 'string' && selectedAccount.trim()) {
        return selectedAccount.trim();
      }
    }
    if (selectedAccountInfo && selectedAccountInfo.id !== undefined && selectedAccountInfo.id !== null) {
      return String(selectedAccountInfo.id);
    }
    if (typeof selectedAccount === 'string' && selectedAccount.trim()) {
      return selectedAccount.trim();
    }
    return '';
  }, [isAggregateSelection, selectedAccount, selectedAccountInfo]);
  const newsAccountLabel = useMemo(() => {
    if (isAggregateSelection) {
      return aggregateAccountLabel || '';
    }
    if (selectedAccountInfo) {
      return getAccountLabel(selectedAccountInfo) || '';
    }
    return '';
  }, [isAggregateSelection, aggregateAccountLabel, selectedAccountInfo]);
  const newsCacheKey = useMemo(() => {
    const accountComponent = newsAccountId || newsAccountLabel || 'portfolio';
    return `${accountComponent}|${newsSymbols.join('|')}`;
  }, [newsAccountId, newsAccountLabel, newsSymbols]);

  const currencyOptions = useMemo(() => buildCurrencyOptions(balances), [balances]);

  useEffect(() => {
    if (!currencyOptions.length) {
      setCurrencyView(null);
      return;
    }
    if (!currencyOptions.some((option) => option.value === currencyView)) {
      setCurrencyView(currencyOptions[0].value);
    }
  }, [currencyOptions, currencyView]);

  useEffect(() => {
    if (!isNewsFeatureEnabled) {
      return;
    }
    if (portfolioViewTab !== 'news') {
      return;
    }

    if (!newsSymbols.length) {
      setPortfolioNewsState((prev) => {
        if (
          prev.status === 'ready' &&
          !prev.error &&
          (Array.isArray(prev.symbols) ? prev.symbols.length === 0 : true) &&
          prev.cacheKey === newsCacheKey
        ) {
          return prev;
        }
        return {
          status: 'ready',
          articles: [],
          error: null,
          disclaimer: null,
          generatedAt: null,
          cacheKey: newsCacheKey,
          symbols: [],
          prompt: null,
          rawOutput: null,
          usage: null,
          pricing: null,
          cost: null,
        };
      });
      return;
    }

    let shouldFetch = true;

    setPortfolioNewsState((prev) => {
      if (prev.cacheKey === newsCacheKey) {
        if (prev.status === 'ready') {
          shouldFetch = false;
          return prev;
        }
        if (prev.status === 'loading') {
          shouldFetch = false;
          return prev;
        }
        if (prev.status === 'error') {
          shouldFetch = false;
          return prev;
        }
      }

      return {
        ...prev,
        status: 'loading',
        error: null,
        cacheKey: newsCacheKey,
        symbols: newsSymbols,
        prompt: null,
        rawOutput: null,
        usage: null,
        pricing: null,
        cost: null,
      };
    });

    if (!shouldFetch) {
      return;
    }

    let cancelled = false;
    const controller = new AbortController();

    getPortfolioNews(
      {
        accountId: newsAccountId,
        accountLabel: newsAccountLabel,
        symbols: newsSymbols,
      },
      { signal: controller.signal }
    )
      .then((payload) => {
        if (cancelled) {
          return;
        }
        const articles = Array.isArray(payload?.articles) ? payload.articles.filter(Boolean) : [];
        const disclaimer = typeof payload?.disclaimer === 'string' ? payload.disclaimer.trim() : '';
        const generatedAt = typeof payload?.generatedAt === 'string' ? payload.generatedAt : null;
        const prompt = typeof payload?.prompt === 'string' ? payload.prompt : null;
        const rawOutput = typeof payload?.rawOutput === 'string' ? payload.rawOutput : null;
        const usage = payload?.usage && typeof payload.usage === 'object' ? payload.usage : null;
        const pricing = payload?.pricing && typeof payload.pricing === 'object' ? payload.pricing : null;
        const cost = payload?.cost && typeof payload.cost === 'object' ? payload.cost : null;
        const responseSymbols = Array.isArray(payload?.symbols)
          ? payload.symbols.map((symbol) => (typeof symbol === 'string' ? symbol.trim().toUpperCase() : '')).filter(Boolean)
          : null;
        setPortfolioNewsState({
          status: 'ready',
          articles,
          error: null,
          disclaimer: disclaimer || null,
          generatedAt,
          cacheKey: newsCacheKey,
          symbols: responseSymbols && responseSymbols.length ? responseSymbols : newsSymbols,
          prompt,
          rawOutput,
          usage,
          pricing,
          cost,
        });
      })
      .catch((error) => {
        if (cancelled) {
          return;
        }
        if (error && error.name === 'AbortError') {
          return;
        }
        const message = error && error.message ? error.message : 'Failed to load portfolio news';
        setPortfolioNewsState({
          status: 'error',
          articles: [],
          error: message,
          disclaimer: null,
          generatedAt: null,
          cacheKey: newsCacheKey,
          symbols: newsSymbols,
          prompt: null,
          rawOutput: null,
          usage: null,
          pricing: null,
          cost: null,
        });
      });

    return () => {
      cancelled = true;
      controller.abort();
    };
  }, [
    isNewsFeatureEnabled,
    portfolioViewTab,
    newsSymbols,
    newsAccountId,
    newsAccountLabel,
    newsCacheKey,
    portfolioNewsRetryKey,
  ]);

  const balancePnlSummaries = useMemo(() => buildBalancePnlMap(balances), [balances]);
  const positionPnlSummaries = useMemo(() => buildPnlSummaries(positions), [positions]);

  const normalizedAccountBalances = useMemo(() => {
    if (accountBalances && typeof accountBalances === 'object') {
      return accountBalances;
    }
    return EMPTY_OBJECT;
  }, [accountBalances]);

  const accountPnlTotals = useMemo(() => {
    if (!Array.isArray(rawPositions) || rawPositions.length === 0) {
      return new Map();
    }

    const totals = new Map();

    rawPositions.forEach((position) => {
      const accountId = position?.accountId;
      if (!accountId) {
        return;
      }

      const currency = position?.currency || baseCurrency;
      const day = isFiniteNumber(position?.dayPnl) ? position.dayPnl : 0;
      const open = isFiniteNumber(position?.openPnl) ? position.openPnl : 0;

      const bucket = totals.get(accountId) || { dayPnl: 0, openPnl: 0 };
      if (day) {
        bucket.dayPnl += normalizeCurrencyAmount(day, currency, currencyRates, baseCurrency);
      }
      if (open) {
        bucket.openPnl += normalizeCurrencyAmount(open, currency, currencyRates, baseCurrency);
      }
      totals.set(accountId, bucket);
    });

    return totals;
  }, [rawPositions, currencyRates, baseCurrency]);
  const childAccountSummaryResult = useMemo(() => {
    if (!accounts.length) {
      return { items: [], parentTotal: null, parents: [] };
    }

    // When a group is selected, we show its children. For individual accounts,
    // we don't infer children (to avoid showing siblings), but we still want
    // to show that account's parent group(s).
    const parentKeys = new Set();
    let selectedGroupKey = null;

    if (isAccountGroupSelection(selectedAccount) && selectedAccountGroup) {
      const groupKey = normalizeAccountGroupKey(selectedAccountGroup.name);
      if (groupKey) {
        selectedGroupKey = groupKey;
        parentKeys.add(groupKey);
      }
    }

    const excludeAccountIds = new Set();
    if (
      !isAccountGroupSelection(selectedAccount) &&
      selectedAccountInfo?.id !== undefined &&
      selectedAccountInfo?.id !== null
    ) {
      const parentId = String(selectedAccountInfo.id).trim();
      if (parentId) {
        excludeAccountIds.add(parentId);
      }
    }

    const accountMetricsCache = new Map();
    const resolveAccountMetrics = (accountId, account) => {
      const cacheKey = accountId;
      if (accountMetricsCache.has(cacheKey)) {
        return accountMetricsCache.get(cacheKey);
      }
      const balanceSummary = normalizeAccountBalanceSummary(normalizedAccountBalances[accountId]);
      let totalEquityCad = null;
      if (balanceSummary) {
        const total = resolveAccountTotalInBase(balanceSummary, currencyRates, baseCurrency);
        if (Number.isFinite(total)) {
          totalEquityCad = total;
        }
      }
      if (totalEquityCad === null) {
        const fallbackTotal = accountFunding[accountId]?.totalEquityCad;
        if (Number.isFinite(fallbackTotal)) {
          totalEquityCad = fallbackTotal;
        }
      }

      let dayPnlCad = null;
      const pnlEntry = accountPnlTotals.get(accountId);
      if (pnlEntry && Number.isFinite(pnlEntry.dayPnl)) {
        dayPnlCad = pnlEntry.dayPnl;
      } else if (balanceSummary) {
        const fallbackDay = resolveAccountPnlInBase(balanceSummary, 'dayPnl', currencyRates, baseCurrency);
        if (Number.isFinite(fallbackDay)) {
          dayPnlCad = fallbackDay;
        }
      }

      const metrics = {
        totalEquityCad: Number.isFinite(totalEquityCad) ? totalEquityCad : null,
        dayPnlCad: Number.isFinite(dayPnlCad) ? dayPnlCad : null,
        account,
      };
      accountMetricsCache.set(cacheKey, metrics);
      return metrics;
    };

    const collectGroupAccountIds = (rootKey) => {
      const result = new Set();
      const queue = [rootKey];
      const visited = new Set();
      while (queue.length) {
        const currentKey = queue.shift();
        if (!currentKey || visited.has(currentKey)) {
          continue;
        }
        visited.add(currentKey);
        const members = accountsByGroupName.get(currentKey);
        if (members && members.length) {
          members.forEach((account) => {
            if (!account || account.id === undefined || account.id === null) {
              return;
            }
            const accountId = String(account.id).trim();
            if (!accountId) {
              return;
            }
            result.add(accountId);
          });
        }
        const children = accountGroupChildrenMap.get(currentKey);
        if (children && children.size) {
          children.forEach((childKey) => {
            if (childKey && !visited.has(childKey)) {
              queue.push(childKey);
            }
          });
        }
      }
      return result;
    };

    const buildParentGroupItems = () => {
      // If a group is selected, show its parent groups (one level up).
      if (selectedGroupKey) {
        const parentSet = accountGroupParentsMap.get(selectedGroupKey);
        if (!parentSet || !parentSet.size) {
          return [];
        }
        const seenParentIds = new Set();
        const parents = [];
        parentSet.forEach((parentKey) => {
          if (!parentKey || parentKey === selectedGroupKey) {
            return;
          }
          const parentGroup = accountGroupsByNormalizedName.get(parentKey) || null;
          const parentId =
            parentGroup && parentGroup.id !== undefined && parentGroup.id !== null
              ? String(parentGroup.id).trim()
              : null;
          if (parentId && seenParentIds.has(parentId)) {
            return;
          }
          if (parentId) {
            seenParentIds.add(parentId);
          }
          const displayName = accountGroupNamesByKey.get(parentKey) || parentId || parentKey;
          const href = parentId ? buildAccountViewUrl(parentId) || null : null;
          parents.push({
            id: parentId || parentKey,
            label: displayName,
            href,
          });
        });
        parents.sort((a, b) => a.label.localeCompare(b.label, undefined, { sensitivity: 'base' }));
        return parents;
      }

      // If a concrete account is selected, show its immediate parent: the
      // account's own accountGroup from accounts.json (not the group's parent).
      const rawGroup = selectedAccountInfo?.accountGroup;
      const key = normalizeAccountGroupKey(rawGroup);
      if (!key) {
        return [];
      }
      const group = accountGroupsByNormalizedName.get(key) || null;
      const groupId = group && group.id !== undefined && group.id !== null ? String(group.id).trim() : null;
      const displayName = accountGroupNamesByKey.get(key) || groupId || key;
      const href = groupId ? buildAccountViewUrl(groupId) || null : null;
      return [
        {
          id: groupId || key,
          label: displayName,
          href,
        },
      ];
    };

    const items = [];
    const seenAccountIds = new Set();

    parentKeys.forEach((groupKey) => {
      const members = accountsByGroupName.get(groupKey);
      if (!members || !members.length) {
        return;
      }
      members.forEach((account) => {
        if (!account || account.id === undefined || account.id === null) {
          return;
        }
        const accountId = String(account.id).trim();
        if (!accountId || excludeAccountIds.has(accountId) || seenAccountIds.has(accountId)) {
          return;
        }
        seenAccountIds.add(accountId);
        const metrics = resolveAccountMetrics(accountId, account);
        const href = buildAccountViewUrl(accountId) || null;
        const cagrStart =
          typeof accountFunding[accountId]?.cagrStartDate === 'string'
            ? accountFunding[accountId].cagrStartDate.trim()
            : '';
        items.push({
          id: accountId,
          label: getAccountLabel(account) || accountId,
          totalEquityCad: metrics.totalEquityCad,
          dayPnlCad: metrics.dayPnlCad,
          href,
          kind: 'account',
          cagrStartDate: cagrStart || null,
          supportsCagrToggle: Boolean(cagrStart),
          projectionGrowthPercent:
            Number.isFinite(accountsById.get(accountId)?.projectionGrowthPercent)
              ? accountsById.get(accountId).projectionGrowthPercent
              : null,
        });
      });
    });

    const childGroupKeys = new Set();
    parentKeys.forEach((groupKey) => {
      const children = accountGroupChildrenMap.get(groupKey);
      if (!children || !children.size) {
        return;
      }
      children.forEach((childKey) => {
        if (childKey && childKey !== groupKey) {
          childGroupKeys.add(childKey);
        }
      });
    });

    const seenGroupIds = new Set();
    childGroupKeys.forEach((childKey) => {
      const group = accountGroupsByNormalizedName.get(childKey) || null;
      const groupId =
        group && group.id !== undefined && group.id !== null ? String(group.id).trim() : null;
      if (groupId && seenGroupIds.has(groupId)) {
        return;
      }
      if (groupId) {
        seenGroupIds.add(groupId);
      }
      const displayName = accountGroupNamesByKey.get(childKey) || groupId || childKey;
      const accountIds = collectGroupAccountIds(childKey);
      if (!accountIds.size) {
        return;
      }
      let totalEquitySum = 0;
      let hasTotalEquity = false;
      let dayPnlSum = 0;
      let hasDayPnl = false;
      accountIds.forEach((accountId) => {
        const account = accountsById.get(accountId);
        if (!account) {
          return;
        }
        const metrics = resolveAccountMetrics(accountId, account);
        if (metrics.totalEquityCad !== null) {
          totalEquitySum += metrics.totalEquityCad;
          hasTotalEquity = true;
        }
        if (metrics.dayPnlCad !== null) {
          dayPnlSum += metrics.dayPnlCad;
          hasDayPnl = true;
        }
      });
      if (!hasTotalEquity && !hasDayPnl) {
        return;
      }
      const href = groupId ? buildAccountViewUrl(groupId) || null : null;
      const cagrStart =
        groupId && typeof accountFunding[groupId]?.cagrStartDate === 'string'
          ? accountFunding[groupId].cagrStartDate.trim()
          : '';
      // Compute an approximate projected CAGR for this child group using
      // a value-weighted average of its immediate and nested member accounts.
      let groupProjectedRate = null;
      if (groupId || childKey) {
        const memberIds = collectGroupAccountIds(childKey);
        let equitySum = 0;
        let weighted = 0;
        memberIds.forEach((accountId) => {
          const acc = accountsById.get(accountId);
          if (!acc) {
            return;
          }
          const fund = accountFunding[accountId] || null;
          const eq = Number.isFinite(fund?.totalEquityCad) ? fund.totalEquityCad : null;
          const rate = Number.isFinite(acc.projectionGrowthPercent) ? acc.projectionGrowthPercent : null;
          if (Number.isFinite(eq) && eq > 0 && Number.isFinite(rate)) {
            equitySum += eq;
            weighted += eq * rate;
          }
        });
        if (equitySum > 0) {
          groupProjectedRate = weighted / equitySum;
        }
      }

      items.push({
        id: groupId || childKey,
        label: displayName,
        totalEquityCad: hasTotalEquity ? totalEquitySum : null,
        dayPnlCad: hasDayPnl ? dayPnlSum : null,
        href,
        kind: 'group',
        cagrStartDate: cagrStart || null,
        supportsCagrToggle: Boolean(groupId && cagrStart),
        projectionGrowthPercent: Number.isFinite(groupProjectedRate) ? groupProjectedRate : null,
      });
    });

    // Build parent group list even when there are no child items (e.g. concrete account selected).
    const parentGroupItems = buildParentGroupItems();

    if (!items.length) {
      return { items: [], parentTotal: null, parents: parentGroupItems };
    }

    items.sort((a, b) => {
      const aValue = Number.isFinite(a.totalEquityCad) ? a.totalEquityCad : -Infinity;
      const bValue = Number.isFinite(b.totalEquityCad) ? b.totalEquityCad : -Infinity;
      if (aValue !== bValue) {
        return bValue - aValue;
      }
      return a.label.localeCompare(b.label, undefined, { sensitivity: 'base' });
    });

    let parentTotal = null;
    if (isFiniteNumber(selectedAccountFunding?.totalEquityCad)) {
      parentTotal = selectedAccountFunding.totalEquityCad;
    } else {
      const sum = items.reduce((accumulator, item) => {
        if (Number.isFinite(item.totalEquityCad)) {
          return accumulator + item.totalEquityCad;
        }
        return accumulator;
      }, 0);
      if (Number.isFinite(sum) && sum > 0) {
        parentTotal = sum;
      }
    }

    return { items, parentTotal, parents: parentGroupItems };
  }, [
    accounts,
    accountsById,
    accountsByGroupName,
    accountGroupChildrenMap,
    accountGroupParentsMap,
    accountGroupNamesByKey,
    accountGroupsByNormalizedName,
    normalizedAccountBalances,
    accountPnlTotals,
    accountFunding,
    currencyRates,
    baseCurrency,
    selectedAccount,
    selectedAccountInfo,
    selectedAccountGroup,
    isAggregateSelection,
    selectedAccountFunding,
    buildAccountViewUrl,
  ]);
  const childAccountSummaries = childAccountSummaryResult.items;
  const childAccountParentTotal = childAccountSummaryResult.parentTotal;
  const parentAccountSummaries = childAccountSummaryResult.parents || [];

  const peopleSummary = useMemo(() => {
    if (!accounts.length) {
      return { totals: [], missingAccounts: [], hasBalances: false };
    }
    // In symbol mode, compute using symbol-filtered positions only
    if (focusedSymbol && Array.isArray(symbolFilteredPositions.list)) {
      const accountMap = new Map();
      accounts.forEach((account) => {
        if (account && account.id) {
          accountMap.set(account.id, account);
        }
      });
      const buckets = new Map(); // beneficiary -> { total, dayPnl, openPnl, accounts:set }
      symbolFilteredPositions.list.forEach((p) => {
        const accountId = p?.accountId;
        if (!accountId) return;
        const account = accountMap.get(accountId);
        const beneficiary = account?.beneficiary || 'Unassigned';
        const b = buckets.get(beneficiary) || { total: 0, dayPnl: 0, openPnl: 0, accounts: new Set() };
        b.total += Number(p?.normalizedMarketValue ?? p?.currentMarketValue ?? 0) || 0;
        b.dayPnl += Number(p?.normalizedDayPnl ?? p?.dayPnl ?? 0) || 0;
        b.openPnl += Number(p?.normalizedOpenPnl ?? p?.openPnl ?? 0) || 0;
        b.accounts.add(String(accountId));
        buckets.set(beneficiary, b);
      });
      const totals = Array.from(buckets.entries())
        .map(([beneficiary, agg]) => ({
          beneficiary,
          total: agg.total,
          dayPnl: agg.dayPnl,
          openPnl: agg.openPnl,
          accountCount: agg.accounts.size,
          totalAccounts: agg.accounts.size,
        }))
        .sort((a, b) => (b.total || 0) - (a.total || 0));
      return { totals, missingAccounts: [], hasBalances: totals.length > 0 };
    }

    const balanceEntries = normalizedAccountBalances;
    const accountMap = new Map();
    accounts.forEach((account) => {
      if (account && account.id) {
        accountMap.set(account.id, account);
      }
    });

    const totalsMap = new Map();
    const allAccountBuckets = new Map();
    const coveredAccountBuckets = new Map();

    const ensureAggregate = (beneficiary) => {
      if (!totalsMap.has(beneficiary)) {
        totalsMap.set(beneficiary, { total: 0, dayPnl: 0, openPnl: 0 });
      }
      return totalsMap.get(beneficiary);
    };

    accountMap.forEach((account) => {
      const beneficiary = account.beneficiary || 'Unassigned';
      ensureAggregate(beneficiary);
      if (!allAccountBuckets.has(beneficiary)) {
        allAccountBuckets.set(beneficiary, new Set());
      }
      allAccountBuckets.get(beneficiary).add(account.id);
      if (!coveredAccountBuckets.has(beneficiary)) {
        coveredAccountBuckets.set(beneficiary, new Set());
      }
    });

    let hasBalanceEntries = false;

    Object.entries(balanceEntries).forEach(([accountId, combined]) => {
      const account = accountMap.get(accountId);
      if (!account) {
        return;
      }
      hasBalanceEntries = true;
      const beneficiary = account.beneficiary || 'Unassigned';
      const accountTotal = resolveAccountTotalInBase(combined, currencyRates, baseCurrency);
      const aggregate = ensureAggregate(beneficiary);
      aggregate.total += accountTotal;
      const accountPnl = accountPnlTotals.get(accountId);
      if (accountPnl) {
        aggregate.dayPnl += accountPnl.dayPnl;
        aggregate.openPnl += accountPnl.openPnl;
      } else {
        aggregate.dayPnl += resolveAccountPnlInBase(combined, 'dayPnl', currencyRates, baseCurrency);
        aggregate.openPnl += resolveAccountPnlInBase(combined, 'openPnl', currencyRates, baseCurrency);
      }
      const coveredSet = coveredAccountBuckets.get(beneficiary) || new Set();
      coveredSet.add(accountId);
      coveredAccountBuckets.set(beneficiary, coveredSet);
    });

    const missingAccounts = [];
    accountMap.forEach((account, accountId) => {
      const beneficiary = account.beneficiary || 'Unassigned';
      const coveredSet = coveredAccountBuckets.get(beneficiary);
      if (!coveredSet || !coveredSet.has(accountId)) {
        missingAccounts.push(account);
      }
    });

    const totals = Array.from(totalsMap.entries())
      .map(([beneficiary, aggregate]) => {
        const coveredSet = coveredAccountBuckets.get(beneficiary);
        const allSet = allAccountBuckets.get(beneficiary);
        return {
          beneficiary,
          total: aggregate.total,
          dayPnl: aggregate.dayPnl,
          openPnl: aggregate.openPnl,
          accountCount: coveredSet ? coveredSet.size : 0,
          totalAccounts: allSet ? allSet.size : coveredSet ? coveredSet.size : 0,
        };
      })
      .sort((a, b) => {
        const diff = (b.total || 0) - (a.total || 0);
        if (Math.abs(diff) > 0.01) {
          return diff;
        }
        return a.beneficiary.localeCompare(b.beneficiary);
      });

    return {
      totals,
      missingAccounts,
      hasBalances: hasBalanceEntries,
    };
  }, [
    accounts,
    normalizedAccountBalances,
    currencyRates,
    baseCurrency,
    accountPnlTotals,
    // Ensure People totals recompute when focusing or clearing a symbol
    focusedSymbol,
    symbolFilteredPositions,
  ]);

  const activeCurrency = currencyOptions.find((option) => option.value === currencyView) || null;
  const activeBalances =
    activeCurrency && balances ? balances[activeCurrency.scope]?.[activeCurrency.currency] ?? null : null;
  const activeAccountIdsForDeployment = useMemo(() => {
    if (isAggregateSelection) {
      if (!accountsInView.length) {
        return null;
      }
      const identifiers = accountsInView
        .map((accountId) => {
          if (accountId === undefined || accountId === null) {
            return '';
          }
          const normalized = String(accountId).trim();
          return normalized || '';
        })
        .filter(Boolean);
      return identifiers.length ? new Set(identifiers) : null;
    }

    const identifiers = new Set();
    if (selectedAccountInfo && selectedAccountInfo.id !== undefined && selectedAccountInfo.id !== null) {
      const normalizedId = String(selectedAccountInfo.id).trim();
      if (normalizedId) {
        identifiers.add(normalizedId);
      }
    }
    if (selectedAccount !== undefined && selectedAccount !== null && !isAggregateSelection) {
      const normalizedSelection = String(selectedAccount).trim();
      if (normalizedSelection) {
        identifiers.add(normalizedSelection);
      }
    }

    return identifiers.size ? identifiers : null;
  }, [isAggregateSelection, selectedAccount, selectedAccountInfo, accountsInView]);

  const reservePositionsByCurrency = useMemo(() => {
    if (!Array.isArray(rawPositions) || rawPositions.length === 0) {
      return new Map();
    }

    let relevantPositions = rawPositions;
    if (activeAccountIdsForDeployment && activeAccountIdsForDeployment.size > 0) {
      relevantPositions = rawPositions.filter((position) => {
        if (!position) {
          return false;
        }
        const positionAccountId =
          position.accountId !== undefined && position.accountId !== null
            ? String(position.accountId).trim()
            : '';
        if (positionAccountId && activeAccountIdsForDeployment.has(positionAccountId)) {
          return true;
        }
        const positionAccountNumber =
          position.accountNumber !== undefined && position.accountNumber !== null
            ? String(position.accountNumber).trim()
            : '';
        if (positionAccountNumber && activeAccountIdsForDeployment.has(positionAccountNumber)) {
          return true;
        }
        return false;
      });
    }

    if (!relevantPositions.length) {
      return new Map();
    }

    const totals = new Map();
    relevantPositions.forEach((position) => {
      if (!position) {
        return;
      }
      const symbolKey = normalizeSymbolKey(position.symbol);
      if (!symbolKey || !RESERVE_SYMBOLS.has(symbolKey)) {
        return;
      }

      const marketValue = coerceNumber(position.currentMarketValue);
      if (marketValue === null || !Number.isFinite(marketValue) || marketValue <= 0) {
        return;
      }

      const currencyKey = normalizeSymbolKey(position.currency);
      if (!currencyKey) {
        return;
      }

      const existing = totals.get(currencyKey) || 0;
      totals.set(currencyKey, existing + marketValue);
    });

    return totals;
  }, [rawPositions, activeAccountIdsForDeployment]);

  const activeDeploymentSummary = useMemo(() => {
    if (!activeCurrency || !activeBalances) {
      return null;
    }

    const totalEquityValue = coerceNumber(activeBalances.totalEquity);
    const marketValueValue = coerceNumber(activeBalances.marketValue);
    const total =
      totalEquityValue !== null
        ? totalEquityValue
        : marketValueValue !== null
          ? marketValueValue
          : 0;

    const cashValueRaw = coerceNumber(activeBalances.cash);
    const cashValue = cashValueRaw !== null ? cashValueRaw : 0;

    let reserveFromPositions = 0;
    if (reservePositionsByCurrency && reservePositionsByCurrency.size > 0) {
      const targetCurrency = normalizeSymbolKey(activeCurrency.currency) || baseCurrency;
      reservePositionsByCurrency.forEach((amount, sourceCurrency) => {
        if (!Number.isFinite(amount) || amount <= 0) {
          return;
        }
        const converted = convertAmountToCurrency(
          amount,
          sourceCurrency,
          targetCurrency,
          currencyRates,
          baseCurrency
        );
        if (Number.isFinite(converted)) {
          reserveFromPositions += converted;
        }
      });
    }

    const reserveValue = Math.max(0, cashValue + reserveFromPositions);
    const deployedValue = Math.max(0, total - reserveValue);
    const deployedPercent = total > 0 ? (deployedValue / total) * 100 : null;
    const reservePercent = total > 0 ? (reserveValue / total) * 100 : null;

    return {
      deployedValue,
      deployedPercent,
      reserveValue,
      reservePercent,
    };
  }, [
    activeCurrency,
    activeBalances,
    reservePositionsByCurrency,
    currencyRates,
    baseCurrency,
  ]);

  const fundingSummaryVariants = useMemo(() => {
    if (!selectedAccountFunding) {
      return null;
    }
    if (!activeCurrency || activeCurrency.scope !== 'combined' || activeCurrency.currency !== 'CAD') {
      return null;
    }

    const normalizeDate = (value) => {
      if (typeof value !== 'string') {
        return null;
      }
      const trimmed = value.trim();
      return trimmed || null;
    };

    const extractAnnualizedDetails = (rawValue) => {
      if (!rawValue || typeof rawValue !== 'object') {
        return null;
      }
      const rate = isFiniteNumber(rawValue.rate) ? rawValue.rate : null;
      const asOf =
        typeof rawValue.asOf === 'string' && rawValue.asOf.trim() ? rawValue.asOf.trim() : null;
      const startDate = normalizeDate(rawValue.startDate);
      const incomplete = rawValue.incomplete === true;
      return { rate, asOf, startDate, incomplete };
    };

    const returnBreakdown = Array.isArray(selectedAccountFunding?.returnBreakdown)
      ? selectedAccountFunding.returnBreakdown.filter((entry) => entry && typeof entry === 'object')
      : [];

    const periodEndDate = normalizeDate(selectedAccountFunding?.periodEndDate);
    const totalEquityCad = isFiniteNumber(selectedAccountFunding?.totalEquityCad)
      ? selectedAccountFunding.totalEquityCad
      : null;

    const baseSummary = {
      totalEquityCad,
      returnBreakdown,
      periodEndDate,
    };

    const effectiveNetDeposits = isFiniteNumber(selectedAccountFunding?.netDeposits?.combinedCad)
      ? selectedAccountFunding.netDeposits.combinedCad
      : null;
    const effectiveTotalPnl = isFiniteNumber(selectedAccountFunding?.totalPnlSinceDisplayStartCad)
      ? selectedAccountFunding.totalPnlSinceDisplayStartCad
      : isFiniteNumber(selectedAccountFunding?.totalPnl?.combinedCad)
        ? selectedAccountFunding.totalPnl.combinedCad
        : null;
    const effectiveTotalPnlDelta = isFiniteNumber(selectedAccountFunding?.totalPnlSinceDisplayStartCad)
      ? selectedAccountFunding.totalPnlSinceDisplayStartCad
      : null;
    const effectiveTotalEquityDelta = isFiniteNumber(selectedAccountFunding?.totalEquitySinceDisplayStartCad)
      ? selectedAccountFunding.totalEquitySinceDisplayStartCad
      : null;
    const displayStartTotals =
      selectedAccountFunding?.displayStartTotals && typeof selectedAccountFunding.displayStartTotals === 'object'
        ? selectedAccountFunding.displayStartTotals
        : null;
    const effectivePeriodStart = normalizeDate(selectedAccountFunding?.periodStartDate);

    const normalizedOriginalPeriodStart =
      normalizeDate(selectedAccountFunding?.originalPeriodStartDate) || null;

    const effectiveAnnualizedRaw = extractAnnualizedDetails(selectedAccountFunding?.annualizedReturn);
    const allTimeAnnualizedRaw = extractAnnualizedDetails(
      selectedAccountFunding?.annualizedReturnAllTime
    );

    const effectiveAnnualized = {
      rate: effectiveAnnualizedRaw?.rate ?? null,
      asOf: effectiveAnnualizedRaw?.asOf ?? null,
      incomplete:
        typeof effectiveAnnualizedRaw?.incomplete === 'boolean'
          ? effectiveAnnualizedRaw.incomplete
          : false,
      startDate: effectiveAnnualizedRaw?.startDate ?? effectivePeriodStart ?? null,
    };

    const effectiveVariant = {
      ...baseSummary,
      netDepositsCad: effectiveNetDeposits,
      totalPnlCad: effectiveTotalPnl,
      totalPnlDeltaCad: effectiveTotalPnlDelta,
      totalEquityDeltaCad: effectiveTotalEquityDelta,
      displayStartTotals,
      periodStartDate: effectivePeriodStart,
      annualizedReturnRate: effectiveAnnualized.rate,
      annualizedReturnAsOf: effectiveAnnualized.asOf,
      annualizedReturnIncomplete: effectiveAnnualized.incomplete,
      annualizedReturnStartDate: effectiveAnnualized.startDate,
    };

    const allTimeNetDeposits = isFiniteNumber(selectedAccountFunding?.netDeposits?.allTimeCad)
      ? selectedAccountFunding.netDeposits.allTimeCad
      : effectiveVariant.netDepositsCad;
    const allTimeTotalPnl = isFiniteNumber(selectedAccountFunding?.totalPnl?.allTimeCad)
      ? selectedAccountFunding.totalPnl.allTimeCad
      : effectiveVariant.totalPnlCad;
    const allTimePeriodStart =
      normalizedOriginalPeriodStart || effectiveVariant.periodStartDate;

    // Build all-time annualized details from server-provided values.
    const baseAllTimeAnnualized = {
      rate: allTimeAnnualizedRaw?.rate ?? effectiveAnnualized.rate ?? null,
      asOf: allTimeAnnualizedRaw?.asOf ?? effectiveAnnualized.asOf ?? null,
      incomplete:
        typeof allTimeAnnualizedRaw?.incomplete === 'boolean'
          ? allTimeAnnualizedRaw.incomplete
          : effectiveAnnualized.incomplete,
      startDate:
        allTimeAnnualizedRaw?.startDate ??
        normalizedOriginalPeriodStart ??
        effectiveAnnualized.startDate ??
        allTimePeriodStart ??
        null,
    };
    const allTimeAnnualized = {
      rate: baseAllTimeAnnualized.rate,
      asOf: baseAllTimeAnnualized.asOf,
      incomplete: baseAllTimeAnnualized.incomplete,
      startDate: baseAllTimeAnnualized.startDate,
    };

    const allTimeVariant = {
      ...baseSummary,
      netDepositsCad: allTimeNetDeposits,
      totalPnlCad: allTimeTotalPnl,
      totalPnlDeltaCad: effectiveTotalPnlDelta,
      totalEquityDeltaCad: effectiveTotalEquityDelta,
      displayStartTotals,
      periodStartDate: allTimePeriodStart,
      annualizedReturnRate: allTimeAnnualized.rate,
      annualizedReturnAsOf: allTimeAnnualized.asOf,
      annualizedReturnIncomplete: allTimeAnnualized.incomplete,
      annualizedReturnStartDate: allTimeAnnualized.startDate,
    };

    const rawCagrStartDate =
      typeof selectedAccountFunding?.cagrStartDate === 'string' && selectedAccountFunding.cagrStartDate.trim()
        ? selectedAccountFunding.cagrStartDate.trim()
        : null;

    return {
      effective: effectiveVariant,
      allTime: allTimeVariant,
      metadata: {
        cagrStartDate: rawCagrStartDate,
      },
    };
  }, [selectedAccountFunding, activeCurrency]);

  const cagrStartDate = fundingSummaryVariants?.metadata?.cagrStartDate || null;

  const fundingSummaryForDisplay = useMemo(() => {
    if (!fundingSummaryVariants) {
      return null;
    }
    if (totalPnlRange === 'all') {
      return { ...fundingSummaryVariants.allTime, mode: 'all' };
    }
    return { ...fundingSummaryVariants.effective, mode: 'cagr' };
  }, [fundingSummaryVariants, totalPnlRange]);

  const totalPnlRangeOptions = useMemo(() => {
    if (!fundingSummaryVariants) {
      return [];
    }
    const options = [];
    if (cagrStartDate) {
      const formatted = formatDate(cagrStartDate);
      if (formatted && formatted !== '\u2014') {
        options.push({ value: 'cagr', label: `From ${formatted.replace(',', '')}` });
      }
    }
    // If there is no explicit cagrStartDate, show the concrete
    // all-time start date instead of a generic "From start".
    if (!cagrStartDate) {
      const allStart =
        fundingSummaryVariants?.allTime?.annualizedReturnStartDate ||
        fundingSummaryVariants?.allTime?.periodStartDate ||
        null;
      const allFormatted = allStart ? formatDate(allStart) : null;
      if (allFormatted && allFormatted !== '\u2014') {
        options.push({ value: 'all', label: `From ${allFormatted.replace(',', '')}` });
      } else {
        options.push({ value: 'all', label: 'From start' });
      }
    } else {
      options.push({ value: 'all', label: 'From start' });
    }
    return options;
  }, [fundingSummaryVariants, cagrStartDate]);

  const selectedAccountTotalPnlSeries = useMemo(() => {
    if (!selectedAccountKey) {
      return null;
    }
    const map =
      data?.accountTotalPnlSeries && typeof data.accountTotalPnlSeries === 'object'
        ? data.accountTotalPnlSeries
        : null;
    if (!map) {
      return null;
    }
    const entry = map[selectedAccountKey] && typeof map[selectedAccountKey] === 'object' ? map[selectedAccountKey] : null;
    if (!entry) {
      return null;
    }
    const aggregateMode =
      selectedAccountKey === 'all' || isAccountGroupSelection(selectedAccountKey);
    const desiredMode = aggregateMode ? 'all' : totalPnlRange === 'all' ? 'all' : 'cagr';
    return entry[desiredMode] || entry.cagr || entry.all || null;
  }, [data?.accountTotalPnlSeries, selectedAccountKey, totalPnlRange]);

  const selectedTotalPnlSeriesStatus =
    totalPnlSeriesState.accountKey === selectedAccountKey
      ? totalPnlSeriesState.status
      : selectedAccountTotalPnlSeries
        ? 'success'
        : 'idle';
  const selectedTotalPnlSeriesError =
    totalPnlSeriesState.accountKey === selectedAccountKey && totalPnlSeriesState.status === 'error'
      ? totalPnlSeriesState.error
      : null;

  useEffect(() => {
    const currentAccount = selectedAccountKey || null;
    const normalizedCagrStartDate = cagrStartDate || null;
    const accountChanged = lastAccountForRange.current !== currentAccount;
    const cagrChanged = lastCagrStartDate.current !== normalizedCagrStartDate;

    if (!accountChanged && !cagrChanged) {
      return;
    }

    lastAccountForRange.current = currentAccount;
    lastCagrStartDate.current = normalizedCagrStartDate;

    if (!currentAccount) {
      setTotalPnlRange('all');
      return;
    }

    // For single accounts: honor account cagrStartDate
    if (!isAggregateSelection) {
      setTotalPnlRange(normalizedCagrStartDate ? 'cagr' : 'all');
      return;
    }

    // For groups or All: align with dialog behavior (always 'all')
    setTotalPnlRange('all');
  }, [
    selectedAccountKey,
    cagrStartDate,
    isAggregateSelection,
    selectedAccount,
    selectedAccountGroup?.accountIds,
    accountsInView,
    filteredAccountIds,
    accountsById,
    accountFunding,
  ]);

  const handleTotalPnlRangeChange = useCallback(
    (nextValue) => {
      const normalized = nextValue === 'all' ? 'all' : 'cagr';
      if (normalized === 'cagr' && !cagrStartDate) {
        return;
      }
      // When the user changes the main-page range, clear any dialog override.
      setPnlBreakdownUseAllOverride(null);
      setTotalPnlRange((current) => (current === normalized ? current : normalized));
    },
    [cagrStartDate]
  );

  const benchmarkPeriod = useMemo(() => {
    if (!fundingSummaryForDisplay) {
      return null;
    }

    const normalizeDate = (value) => {
      if (typeof value !== 'string') {
        return null;
      }
      const trimmed = value.trim();
      if (!trimmed) {
        return null;
      }
      if (/^\d{4}-\d{2}-\d{2}/.test(trimmed)) {
        return trimmed.slice(0, 10);
      }
      const parsed = new Date(trimmed);
      if (Number.isNaN(parsed.getTime())) {
        return null;
      }
      return parsed.toISOString().slice(0, 10);
    };

    const normalizedStart = normalizeDate(fundingSummaryForDisplay.periodStartDate);
    if (!normalizedStart) {
      return null;
    }

    const normalizedEnd =
      normalizeDate(fundingSummaryForDisplay.periodEndDate) ||
      normalizeDate(fundingSummaryForDisplay.annualizedReturnAsOf) ||
      normalizeDate(asOf);

    return {
      startDate: normalizedStart,
      endDate: normalizedEnd || null,
    };
  }, [fundingSummaryForDisplay, asOf]);

  const benchmarkPeriodStart = benchmarkPeriod?.startDate || null;
  const benchmarkPeriodEnd = benchmarkPeriod?.endDate || null;

  useEffect(() => {
    if (!benchmarkPeriodStart) {
      setBenchmarkSummary({ status: 'idle', data: null, error: null });
      return undefined;
    }

    let cancelled = false;
    const desiredEnd = benchmarkPeriodEnd || null;

    setBenchmarkSummary((previous) => {
      const previousStart = previous?.data?.startDate || null;
      const previousEnd = previous?.data?.endDate || null;
      if (previousStart === benchmarkPeriodStart && previousEnd === desiredEnd) {
        if (previous?.status === 'ready') {
          return { status: 'refreshing', data: previous.data, error: null };
        }
        if (previous?.status === 'refreshing' || previous?.status === 'loading') {
          return previous;
        }
      }
      return { status: 'loading', data: null, error: null };
    });

    getBenchmarkReturns({
      startDate: benchmarkPeriodStart,
      endDate: desiredEnd || undefined,
    })
      .then((result) => {
        if (cancelled) {
          return;
        }
        setBenchmarkSummary({ status: 'ready', data: result, error: null });
      })
      .catch((err) => {
        if (cancelled) {
          return;
        }
        const normalizedError = err instanceof Error ? err : new Error('Failed to load benchmark returns');
        setBenchmarkSummary({ status: 'error', data: null, error: normalizedError });
      });

    return () => {
      cancelled = true;
    };
  }, [benchmarkPeriodStart, benchmarkPeriodEnd]);
  const displayTotalEquity = useMemo(() => {
    const canonical = resolveDisplayTotalEquity(balances);
    if (canonical !== null) {
      return canonical;
    }
    return coerceNumber(activeBalances?.totalEquity);
  }, [balances, activeBalances]);

  const fallbackPnl = useMemo(() => {
    if (!activeCurrency) {
      return ZERO_PNL;
    }
    if (activeCurrency.scope === 'combined') {
      return convertCombinedPnl(
        positionPnlSummaries.perCurrency,
        currencyRates,
        activeCurrency.currency,
        baseCurrency
      );
    }
    return positionPnlSummaries.perCurrency[activeCurrency.currency] || ZERO_PNL;
  }, [activeCurrency, positionPnlSummaries, currencyRates, baseCurrency]);

  const activePnl = useMemo(() => {
    if (!activeCurrency) {
      return ZERO_PNL;
    }
    const balanceEntry = balancePnlSummaries[activeCurrency.scope]?.[activeCurrency.currency] || null;
    const totalFromBalance = balanceEntry ? balanceEntry.totalPnl : null;
    const hasBalanceTotal = isFiniteNumber(totalFromBalance);

    if (!balanceEntry) {
      return {
        dayPnl: fallbackPnl.dayPnl,
        openPnl: fallbackPnl.openPnl,
        totalPnl: null,
      };
    }
    return {
      dayPnl: balanceEntry.dayPnl ?? fallbackPnl.dayPnl,
      openPnl: balanceEntry.openPnl ?? fallbackPnl.openPnl,
      totalPnl:
        fundingSummaryForDisplay && isFiniteNumber(fundingSummaryForDisplay.totalPnlCad)
          ? fundingSummaryForDisplay.totalPnlCad
          : hasBalanceTotal
            ? totalFromBalance
            : null,
    };
  }, [activeCurrency, balancePnlSummaries, fallbackPnl, fundingSummaryForDisplay]);

  const heatmapMarketValue = useMemo(() => {
    if (activeBalances && typeof activeBalances === 'object') {
      const balanceTotalEquity = coerceNumber(activeBalances.totalEquity);
      const balanceMarketValue = coerceNumber(activeBalances.marketValue);
      const resolvedBalanceValue =
        balanceTotalEquity !== null ? balanceTotalEquity : balanceMarketValue !== null ? balanceMarketValue : null;

      if (resolvedBalanceValue !== null) {
        const balanceCurrency =
          (activeCurrency && typeof activeCurrency.currency === 'string'
            ? activeCurrency.currency
            : baseCurrency) || baseCurrency;
        return normalizeCurrencyAmount(resolvedBalanceValue, balanceCurrency, currencyRates, baseCurrency);
      }
    }
    return totalMarketValue;
  }, [
    activeBalances,
    activeCurrency,
    currencyRates,
    baseCurrency,
    totalMarketValue,
  ]);

  const heatmapAccountOptions = useMemo(() => {
    if (!Array.isArray(rawPositions)) {
      return [];
    }

    const accountOrder = accountsInView.map((accountId) => String(accountId));
    const positionsByAccount = new Map();

    rawPositions.forEach((position) => {
      const rawAccountId = position?.accountId;
      if (rawAccountId === undefined || rawAccountId === null) {
        return;
      }
      const accountId = String(rawAccountId);
      if (!positionsByAccount.has(accountId)) {
        positionsByAccount.set(accountId, []);
      }
      positionsByAccount.get(accountId).push(position);
    });

    const entries = [];
    const shouldIncludeAggregateOption =
      isAggregateSelection || accountOrder.length > 1;

    if (shouldIncludeAggregateOption) {
      const aggregated = aggregatePositionsBySymbol(rawPositions, { currencyRates, baseCurrency });
      const preparedAggregate = preparePositionsForHeatmap(aggregated, currencyRates, baseCurrency);
      const aggregateValue = isAggregateSelection
        ? selectedAccount === 'all'
          ? 'all'
          : String(selectedAccount)
        : 'all';
      const aggregateLabel = isAggregateSelection
        ? aggregateAccountLabel || 'All accounts'
        : 'All accounts';
      entries.push({
        value: aggregateValue,
        label: aggregateLabel,
        positions: preparedAggregate.positions,
        totalMarketValue: preparedAggregate.totalMarketValue,
      });
    }

    const seenValues = new Set(entries.map((entry) => entry.value));

    accountOrder.forEach((accountId) => {
      const account = accountsById.get(accountId);
      if (!account) {
        return;
      }
      const accountPositions = positionsByAccount.get(accountId) || [];
      const prepared = preparePositionsForHeatmap(accountPositions, currencyRates, baseCurrency);
      const baseLabel = getAccountLabel(account) || 'Account';
      const accountNumber = typeof account.number === 'string' ? account.number.trim() : '';
      const label = accountNumber && accountNumber !== baseLabel ? `${baseLabel} (${accountNumber})` : baseLabel;
      entries.push({
        value: accountId,
        label,
        positions: prepared.positions,
        totalMarketValue: prepared.totalMarketValue,
      });
      seenValues.add(accountId);
    });

    accountGroups.forEach((group) => {
      if (!group || group.id === undefined || group.id === null) {
        return;
      }
      const groupId = String(group.id).trim();
      if (!groupId || seenValues.has(groupId)) {
        return;
      }
      const memberAccountIds = Array.isArray(group.accountIds)
        ? group.accountIds
            .map((value) => (value === undefined || value === null ? '' : String(value).trim()))
            .filter(Boolean)
        : [];
      if (!memberAccountIds.length) {
        return;
      }
      const memberSet = new Set(memberAccountIds);
      const groupPositions = rawPositions.filter((position) => {
        const rawAccountId = position?.accountId;
        if (rawAccountId === undefined || rawAccountId === null) {
          return false;
        }
        const normalized = String(rawAccountId);
        return normalized && memberSet.has(normalized);
      });
      if (!groupPositions.length) {
        return;
      }
      const prepared = preparePositionsForHeatmap(groupPositions, currencyRates, baseCurrency);
      const name = typeof group.name === 'string' && group.name.trim() ? group.name.trim() : groupId;
      entries.push({
        value: groupId,
        label: name,
        positions: prepared.positions,
        totalMarketValue: prepared.totalMarketValue,
      });
      seenValues.add(groupId);
    });

    if (!entries.length) {
      const preparedAll = preparePositionsForHeatmap(rawPositions, currencyRates, baseCurrency);
      entries.push({
        value: 'all',
        label: 'All accounts',
        positions: preparedAll.positions,
        totalMarketValue: preparedAll.totalMarketValue,
      });
    }

    return entries;
  }, [
    rawPositions,
    accountsInView,
    accountsById,
    accountGroups,
    currencyRates,
    baseCurrency,
    isAggregateSelection,
    selectedAccount,
    aggregateAccountLabel,
  ]);

  const heatmapDefaultAccount = useMemo(() => {
    if (!heatmapAccountOptions.length) {
      return null;
    }

    const normalizedSelected =
      selectedAccount === undefined || selectedAccount === null ? null : String(selectedAccount);

    if (normalizedSelected === 'all') {
      const hasAll = heatmapAccountOptions.some((option) => option.value === 'all');
      if (hasAll) {
        return 'all';
      }
    } else if (normalizedSelected) {
      const match = heatmapAccountOptions.find((option) => option.value === normalizedSelected);
      if (match) {
        return normalizedSelected;
      }
    }

    const fallbackAll = heatmapAccountOptions.find((option) => option.value === 'all');
    if (fallbackAll) {
      return fallbackAll.value;
    }

    return heatmapAccountOptions[0].value;
  }, [heatmapAccountOptions, selectedAccount]);

  const peopleTotals = peopleSummary.totals;
  const peopleMissingAccounts = peopleSummary.missingAccounts;
  const investmentModelsForView = useMemo(() => {
    if (isAggregateSelection) {
      if (!accountsInView.length) {
        return [];
      }
      return accountsInView.reduce((accumulator, accountId) => {
        const account = accountsById.get(accountId);
        if (!account) {
          return accumulator;
        }
        const models = resolveAccountModelsForDisplay(account);
        if (!models.length) {
          return accumulator;
        }
        const accountLabel = getAccountLabel(account);
        const rawAccountNumber =
          account?.number !== undefined && account?.number !== null
            ? String(account.number).trim()
            : account?.accountNumber !== undefined && account?.accountNumber !== null
              ? String(account.accountNumber).trim()
              : '';
        models.forEach((model) => {
          const overrideKey = buildRebalanceOverrideKey(rawAccountNumber || null, model.model);
          const overrideLast = lastRebalanceOverrides.get(overrideKey);
          accumulator.push({
            ...model,
            lastRebalance: overrideLast || model.lastRebalance,
            accountId,
            accountLabel,
            accountNumber: rawAccountNumber || null,
          });
        });
        return accumulator;
      }, []);
    }

    if (!selectedAccountInfo?.id) {
      return [];
    }

    const accountLabel = getAccountLabel(selectedAccountInfo);
    const rawAccountNumber =
      selectedAccountInfo?.number !== undefined && selectedAccountInfo?.number !== null
        ? String(selectedAccountInfo.number).trim()
        : selectedAccountInfo?.accountNumber !== undefined && selectedAccountInfo?.accountNumber !== null
          ? String(selectedAccountInfo.accountNumber).trim()
          : '';
    return resolveAccountModelsForDisplay(selectedAccountInfo).map((model) => {
      const overrideKey = buildRebalanceOverrideKey(rawAccountNumber || null, model.model);
      const overrideLast = lastRebalanceOverrides.get(overrideKey);
      return {
        ...model,
        lastRebalance: overrideLast || model.lastRebalance,
        accountId: selectedAccountInfo.id,
        accountLabel,
        accountNumber: rawAccountNumber || null,
      };
    });
  }, [selectedAccount, selectedAccountInfo, accountsInView, accountsById, lastRebalanceOverrides]);
  const investmentModelSections = useMemo(() => {
    if (!investmentModelsForView.length) {
      return [];
    }

    const sections = investmentModelsForView.map((model) => {
      const modelKey = typeof model.model === 'string' ? model.model.trim() : '';
      const normalizedKey = modelKey.toUpperCase();
      let evaluation = null;
      if (model.accountId) {
        const bucket = investmentModelEvaluations[model.accountId];
        if (bucket && typeof bucket === 'object') {
          if (modelKey && bucket[modelKey]) {
            evaluation = bucket[modelKey];
          }
          if (!evaluation && modelKey) {
            const fallbackKey = Object.keys(bucket).find(
              (key) => String(key || '').toUpperCase() === normalizedKey
            );
            if (fallbackKey) {
              evaluation = bucket[fallbackKey];
            }
          }
        }
      }

      const chartKey = buildInvestmentModelChartKey(model);
      const chartState = chartKey && investmentModelCharts[chartKey] ? investmentModelCharts[chartKey] : null;
      const evaluationAction =
        evaluation?.data?.decision?.action ?? evaluation?.decision?.action ?? evaluation?.action ?? null;
      const evaluationStatus = evaluation?.status ?? null;
      const accountInfo = accountsById.get(model.accountId);
      const accountLabel = model.accountLabel || getAccountLabel(accountInfo);
      const resolvedAccountNumber = (() => {
        if (typeof model.accountNumber === 'string' && model.accountNumber.trim()) {
          return model.accountNumber.trim();
        }
        const candidate =
          accountInfo?.number !== undefined && accountInfo?.number !== null
            ? String(accountInfo.number).trim()
            : accountInfo?.accountNumber !== undefined && accountInfo?.accountNumber !== null
              ? String(accountInfo.accountNumber).trim()
              : '';
        return candidate || null;
      })();
      const modelLabel = model.title
        ? model.title
        : modelKey
        ? `${modelKey} Investment Model`
        : 'Investment Model';
      const displayTitle = isAggregateSelection && accountLabel ? `${accountLabel} — ${modelLabel}` : modelLabel;

      return {
        ...model,
        accountLabel,
        chartKey,
        chart: chartState || { data: null, loading: false, error: null },
        evaluation,
        evaluationAction,
        evaluationStatus,
        displayTitle,
        accountNumber: resolvedAccountNumber,
        accountUrl: buildAccountSummaryUrl(accountInfo) || null,
      };
    });

    sections.sort((sectionA, sectionB) => {
      const priorityDiff = getModelSectionPriority(sectionA) - getModelSectionPriority(sectionB);
      if (priorityDiff !== 0) {
        return priorityDiff;
      }
      if (isAggregateSelection) {
        const accountCompare = (sectionA.accountLabel || '').localeCompare(sectionB.accountLabel || '', undefined, {
          sensitivity: 'base',
        });
        if (accountCompare !== 0) {
          return accountCompare;
        }
      }
      return (sectionA.model || '').localeCompare(sectionB.model || '', undefined, { sensitivity: 'base' });
    });

    return sections;
  }, [
    investmentModelsForView,
    investmentModelEvaluations,
    investmentModelCharts,
    selectedAccount,
    accountsById,
    isAggregateSelection,
  ]);
  const filteredInvestmentModelSections = useMemo(() => {
    if (!focusedSymbol) {
      return investmentModelSections;
    }
    const key = String(focusedSymbol).trim().toUpperCase();
    return investmentModelSections.filter((section) => {
      const candidates = [section.symbol, section.leveragedSymbol, section.reserveSymbol]
        .map((s) => (typeof s === 'string' ? s.trim().toUpperCase() : ''));
      return candidates.includes(key);
    });
  }, [investmentModelSections, focusedSymbol]);
  const shouldShowInvestmentModels = filteredInvestmentModelSections.length > 0;
  const shouldShowQqqDetails = Boolean(selectedAccountInfo?.showQQQDetails);
  const modelsRequireAttention = useMemo(() => {
    if (!shouldShowInvestmentModels) {
      return false;
    }
    return filteredInvestmentModelSections.some((section) => getModelSectionPriority(section) === 0);
  }, [shouldShowInvestmentModels, filteredInvestmentModelSections]);
  const showModelsPanel = shouldShowInvestmentModels && portfolioViewTab === 'models';

  const investmentModelSymbolMap = useMemo(() => {
    if (!selectedAccountInfo?.id) {
      return null;
    }
    const targetAccountId = String(selectedAccountInfo.id);
    const map = new Map();
    filteredInvestmentModelSections.forEach((section) => {
      if (!section || typeof section !== 'object') {
        return;
      }
      if (String(section.accountId ?? '') !== targetAccountId) {
        return;
      }
      const symbols = [];
      if (typeof section.symbol === 'string' && section.symbol.trim()) {
        symbols.push(section.symbol.trim());
      }
      if (typeof section.leveragedSymbol === 'string' && section.leveragedSymbol.trim()) {
        symbols.push(section.leveragedSymbol.trim());
      }
      symbols.forEach((symbol) => {
        const normalized = symbol.toUpperCase();
        if (normalized) {
          map.set(normalized, section);
        }
      });
    });
    return map.size > 0 ? map : null;
  }, [selectedAccountInfo, filteredInvestmentModelSections]);

  const activeAccountModelSection = useMemo(() => {
    if (activeInvestmentModelDialog?.type !== 'account-model') {
      return null;
    }
    const targetModel = String(activeInvestmentModelDialog.model || '').trim().toUpperCase();
    if (!targetModel) {
      return null;
    }
    const targetAccountId =
      activeInvestmentModelDialog.accountId !== undefined && activeInvestmentModelDialog.accountId !== null
        ? String(activeInvestmentModelDialog.accountId)
        : null;
    return (
      filteredInvestmentModelSections.find((section) => {
        if (!section || typeof section !== 'object') {
          return false;
        }
        const sectionModel = String(section.model || '').trim().toUpperCase();
        if (!sectionModel || sectionModel !== targetModel) {
          return false;
        }
        if (targetAccountId === null) {
          return true;
        }
        return String(section.accountId ?? '') === targetAccountId;
      }) || null
    );
  }, [activeInvestmentModelDialog, filteredInvestmentModelSections]);

  useEffect(() => {
    const allowedTabs = ['positions', 'orders'];
    if (hasDividendSummary) {
      allowedTabs.push('dividends');
    }
    if (shouldShowInvestmentModels) {
      allowedTabs.push('models');
    }
    if (isNewsFeatureEnabled) {
      allowedTabs.push('news');
    }
    if (!allowedTabs.includes(portfolioViewTab)) {
      setPortfolioViewTab('positions');
      return;
    }
    if (portfolioViewTab === 'dividends' && !hasDividendSummary) {
      setPortfolioViewTab(shouldShowInvestmentModels ? 'models' : 'positions');
      return;
    }
    if (portfolioViewTab === 'models' && !shouldShowInvestmentModels) {
      setPortfolioViewTab(hasDividendSummary ? 'dividends' : 'positions');
    }
    if (portfolioViewTab === 'news' && !isNewsFeatureEnabled) {
      setPortfolioViewTab('positions');
    }
  }, [
    hasDividendSummary,
    isNewsFeatureEnabled,
    portfolioViewTab,
    setPortfolioViewTab,
    shouldShowInvestmentModels,
  ]);

  const showingAggregateAccounts = isAggregateSelection;

  useEffect(() => {
    if (!showingAggregateAccounts && activeInvestmentModelDialog?.type === 'global') {
      setActiveInvestmentModelDialog(null);
    }
  }, [showingAggregateAccounts, activeInvestmentModelDialog]);

  useEffect(() => {
    if (activeInvestmentModelDialog?.type !== 'account-model') {
      return;
    }
    if (!selectedAccountInfo) {
      setActiveInvestmentModelDialog(null);
      return;
    }
    const dialogAccountId = activeInvestmentModelDialog.accountId;
    if (
      dialogAccountId !== undefined &&
      dialogAccountId !== null &&
      String(dialogAccountId) !== String(selectedAccountInfo.id)
    ) {
      setActiveInvestmentModelDialog(null);
    }
  }, [activeInvestmentModelDialog, selectedAccountInfo]);

  const cashBreakdownData = useMemo(() => {
    if (!cashBreakdownCurrency) {
      return null;
    }
    return buildCashBreakdownForCurrency({
      currency: cashBreakdownCurrency,
      accountIds: resolvedCashAccountIds,
      accountsById,
      accountBalances: normalizedAccountBalances,
    });
  }, [
    cashBreakdownCurrency,
    resolvedCashAccountIds,
    accountsById,
    normalizedAccountBalances,
  ]);

  useEffect(() => {
    if (!cashBreakdownCurrency) {
      return;
    }
    if (!cashBreakdownData || !showingAggregateAccounts) {
      setCashBreakdownCurrency(null);
      return;
    }

    const activeCurrencyCode =
      typeof activeCurrency?.currency === 'string'
        ? activeCurrency.currency.trim().toUpperCase()
        : null;

    if (!activeCurrencyCode || activeCurrencyCode !== cashBreakdownCurrency) {
      setCashBreakdownCurrency(null);
    }
  }, [
    cashBreakdownCurrency,
    cashBreakdownData,
    showingAggregateAccounts,
    activeCurrency,
  ]);

  const handleShowCashBreakdown = useCallback(
    (currency) => {
      if (!showingAggregateAccounts) {
        return;
      }
      const normalizedCurrency = typeof currency === 'string' ? currency.trim().toUpperCase() : '';
      if (!normalizedCurrency || (normalizedCurrency !== 'CAD' && normalizedCurrency !== 'USD')) {
        return;
      }
      const breakdown = buildCashBreakdownForCurrency({
        currency: normalizedCurrency,
        accountIds: resolvedCashAccountIds,
        accountsById,
        accountBalances: normalizedAccountBalances,
      });
      if (!breakdown) {
        return;
      }
      setCashBreakdownCurrency(normalizedCurrency);
    },
    [
      showingAggregateAccounts,
      resolvedCashAccountIds,
      accountsById,
      normalizedAccountBalances,
    ]
  );

  const handleCloseCashBreakdown = useCallback(() => {
    setCashBreakdownCurrency(null);
  }, []);

  const handleSelectAccountFromBreakdown = useCallback(
    (accountId, event) => {
      if (!accountId) {
        return;
      }
      const shouldOpenInNewTab = Boolean(
        event && (event.ctrlKey || event.metaKey || event.button === 1)
      );
      if (shouldOpenInNewTab) {
        const targetUrl = buildAccountViewUrl(accountId);
        if (targetUrl && typeof window !== 'undefined' && typeof window.open === 'function') {
          if (event && typeof event.preventDefault === 'function') {
            event.preventDefault();
          }
          if (event && typeof event.stopPropagation === 'function') {
            event.stopPropagation();
          }
          window.open(targetUrl, '_blank', 'noopener,noreferrer');
          return;
        }
      }
      setCashBreakdownCurrency(null);
      handleAccountChange(accountId);
    },
    [handleAccountChange, buildAccountViewUrl]
  );

  const activeCurrencyCode =
    typeof activeCurrency?.currency === 'string'
      ? activeCurrency.currency.trim().toUpperCase()
      : null;

  const cashBreakdownAvailable =
    showingAggregateAccounts &&
    activeCurrencyCode &&
    (activeCurrencyCode === 'CAD' || activeCurrencyCode === 'USD');

  useEffect(() => {
    investmentModelChartsRef.current = investmentModelCharts;
  }, [investmentModelCharts]);

  const fetchInvestmentModelChart = useCallback(
    (modelConfig, options = {}) => {
      if (!modelConfig || typeof modelConfig !== 'object') {
        return;
      }
      const chartKey = buildInvestmentModelChartKey(modelConfig);
      const modelName = typeof modelConfig.model === 'string' ? modelConfig.model.trim() : '';
      if (!chartKey || !modelName) {
        return;
      }
      const existing = investmentModelChartsRef.current[chartKey];
      if (!options.force) {
        if (existing && (existing.loading || (existing.data && !existing.error))) {
          return;
        }
      } else if (existing && existing.loading) {
        return;
      }

      setInvestmentModelCharts((prev) => {
        const previous = prev[chartKey] || null;
        return {
          ...prev,
          [chartKey]: {
            data: previous?.data || null,
            loading: true,
            error: null,
          },
        };
      });

      const todayIso = new Date().toISOString().slice(0, 10);
      const request = {
        model: modelName,
        startDate: MODEL_CHART_DEFAULT_START_DATE,
        endDate: todayIso,
      };
      if (typeof modelConfig.symbol === 'string' && modelConfig.symbol.trim()) {
        request.symbol = modelConfig.symbol.trim();
      }
      if (typeof modelConfig.leveragedSymbol === 'string' && modelConfig.leveragedSymbol.trim()) {
        request.leveragedSymbol = modelConfig.leveragedSymbol.trim();
      }
      if (typeof modelConfig.reserveSymbol === 'string' && modelConfig.reserveSymbol.trim()) {
        request.reserveSymbol = modelConfig.reserveSymbol.trim();
      }

      getInvestmentModelTemperature(request)
        .then((data) => {
          setInvestmentModelCharts((prev) => ({
            ...prev,
            [chartKey]: { data, loading: false, error: null },
          }));
        })
        .catch((error) => {
          const normalizedError = error instanceof Error ? error : new Error(String(error));
          setInvestmentModelCharts((prev) => ({
            ...prev,
            [chartKey]: {
              data: prev[chartKey]?.data || null,
              loading: false,
              error: normalizedError,
            },
          }));
        });
    },
    [setInvestmentModelCharts]
  );

  useEffect(() => {
    if (!shouldShowInvestmentModels) {
      return;
    }
    investmentModelsForView.forEach((model) => {
      const chartKey = buildInvestmentModelChartKey(model);
      if (!chartKey) {
        return;
      }
      const state = investmentModelCharts[chartKey];
      if (state && (state.loading || state.data || state.error)) {
        return;
      }
      fetchInvestmentModelChart(model);
    });
  }, [
    shouldShowInvestmentModels,
    investmentModelsForView,
    investmentModelCharts,
    fetchInvestmentModelChart,
  ]);

  const fetchQqqTemperature = useCallback(() => {
    if (qqqLoading) {
      return;
    }
    setQqqLoading(true);
    setQqqError(null);
    getQqqTemperature()
      .then((result) => {
        setQqqData(result);
      })
      .catch((err) => {
        const normalized = err instanceof Error ? err : new Error('Failed to load QQQ temperature data');
        setQqqError(normalized);
      })
      .finally(() => {
        setQqqLoading(false);
      });
  }, [qqqLoading]);

  useEffect(() => {
    if (!shouldShowQqqDetails && !showingAggregateAccounts) {
      return;
    }
    if (qqqData || qqqLoading || qqqError) {
      return;
    }
    fetchQqqTemperature();
  }, [
    shouldShowQqqDetails,
    showingAggregateAccounts,
    qqqData,
    qqqLoading,
    qqqError,
    fetchQqqTemperature,
  ]);
  const fetchTotalPnlSeries = useCallback(async (accountKey, options = {}) => {
    if (!accountKey) {
      return;
    }
    let applyCagr = true;
    if (accountKey === 'all') {
      applyCagr = false;
    } else if (options && options.applyAccountCagrStartDate === false) {
      applyCagr = false;
    }
    const mode = applyCagr ? 'cagr' : 'all';
    const symbol = typeof options?.symbol === 'string' && options.symbol.trim()
      ? options.symbol.trim().toUpperCase()
      : null;
    const normalizedOptions =
      options && typeof options === 'object'
        ? { ...options, applyAccountCagrStartDate: applyCagr, refreshKey }
        : { applyAccountCagrStartDate: applyCagr, refreshKey };
    setTotalPnlSeriesState((prev) => ({
      status: 'loading',
      data:
        prev.accountKey === accountKey && prev.mode === mode && (prev.symbol || null) === (symbol || null)
          ? prev.data
          : null,
      error: null,
      accountKey,
      mode,
      symbol,
    }));
    try {
      const payload = await getTotalPnlSeries(accountKey, normalizedOptions);
      setTotalPnlSeriesState({ status: 'success', data: payload, error: null, accountKey, mode, symbol });
    } catch (err) {
      const normalized = err instanceof Error ? err : new Error('Failed to load Total P&L series');
      setTotalPnlSeriesState({ status: 'error', data: null, error: normalized, accountKey, mode, symbol });
    }
  }, [refreshKey]);

  // When a symbol is focused, proactively fetch its Total P&L series for the
  // current selection using earliest-hold start (no account CAGR shift),
  // avoiding extra user actions to see the chart.
  useEffect(() => {
    if (!focusedSymbol) {
      return;
    }
    const targetKey = selectedAccountKey;
    if (!targetKey) {
      return;
    }
    const alreadyActive =
      totalPnlSeriesState.accountKey === targetKey &&
      (totalPnlSeriesState.symbol || null) === (focusedSymbol || null) &&
      (totalPnlSeriesState.status === 'loading' || totalPnlSeriesState.status === 'success');
    if (alreadyActive) {
      return;
    }
    // For symbol series, start from the first date any relevant account held the symbol.
    fetchTotalPnlSeries(targetKey, { symbol: focusedSymbol, applyAccountCagrStartDate: false });
  }, [focusedSymbol, selectedAccountKey, totalPnlSeriesState.accountKey, totalPnlSeriesState.symbol, totalPnlSeriesState.status, fetchTotalPnlSeries]);

  const resolveAccountLabelByKey = useCallback(
    (accountKey) => {
      if (!accountKey) {
        return null;
      }
      if (accountKey === 'all') {
        return aggregateAccountLabel || 'All accounts';
      }
      const account = accountsById.get(accountKey);
      if (account) {
        const label = getAccountLabel(account);
        if (label) {
          return label;
        }
        const rawNumber =
          account.number !== undefined && account.number !== null
            ? String(account.number).trim()
            : account.accountNumber !== undefined && account.accountNumber !== null
              ? String(account.accountNumber).trim()
              : '';
        if (rawNumber) {
          return rawNumber;
        }
      }
      const group = accountGroupsById.get(accountKey);
      if (group) {
        const name = typeof group.name === 'string' ? group.name.trim() : '';
        if (name) {
          return name;
        }
      }
      return String(accountKey);
    },
    [accountsById, accountGroupsById, aggregateAccountLabel]
  );

  const resolveCagrStartDateForKey = useCallback(
    (accountKey) => {
      if (!accountKey) {
        return null;
      }
      const entry = accountFunding[accountKey];
      if (!entry || typeof entry !== 'object') {
        return null;
      }
      const value =
        typeof entry.cagrStartDate === 'string' && entry.cagrStartDate.trim()
          ? entry.cagrStartDate.trim()
          : null;
      return value;
    },
    [accountFunding]
  );

  const openTotalPnlDialogForAccount = useCallback(
    (accountKey, options = {}) => {
      if (accountKey === undefined || accountKey === null) {
        return;
      }
      const normalizedKey = String(accountKey).trim();
      if (!normalizedKey) {
        return;
      }
      const normalizedOptions = options && typeof options === 'object' ? options : {};
      const resolvedLabel =
        normalizedOptions.label ?? resolveAccountLabelByKey(normalizedKey) ?? normalizedKey;
      const resolvedCagrStart =
        normalizedOptions.cagrStartDate ?? resolveCagrStartDateForKey(normalizedKey) ?? null;
      const supportsCagrToggle =
        typeof normalizedOptions.supportsCagrToggle === 'boolean'
          ? normalizedOptions.supportsCagrToggle
          : normalizedKey !== 'all' && Boolean(resolvedCagrStart);
      const preferredMode =
        normalizedOptions.mode === 'all' || normalizedOptions.mode === 'cagr'
          ? normalizedOptions.mode
          : null;
      const desiredMode = supportsCagrToggle ? preferredMode ?? 'cagr' : 'all';
      setTotalPnlDialogContext({
        accountKey: normalizedKey,
        label: resolvedLabel,
        supportsCagrToggle: Boolean(supportsCagrToggle),
        cagrStartDate: resolvedCagrStart,
      });
      setShowTotalPnlDialog(true);
      if (
        totalPnlSeriesState.accountKey !== normalizedKey ||
        totalPnlSeriesState.mode !== desiredMode ||
        (totalPnlSeriesState.symbol || null) !== (focusedSymbol || null) ||
        totalPnlSeriesState.status === 'error' ||
        totalPnlSeriesState.status === 'idle'
      ) {
        const fetchOpts = { applyAccountCagrStartDate: focusedSymbol ? false : desiredMode !== 'all' };
        if (focusedSymbol) fetchOpts.symbol = focusedSymbol;
        fetchTotalPnlSeries(normalizedKey, fetchOpts);
      }
    },
    [
      fetchTotalPnlSeries,
      resolveAccountLabelByKey,
      resolveCagrStartDateForKey,
      totalPnlSeriesState,
      focusedSymbol,
    ]
  );

  const handleShowTotalPnlDialog = useCallback(() => {
    if (!selectedAccountKey) {
      return;
    }
    openTotalPnlDialogForAccount(selectedAccountKey, { mode: totalPnlRange });
  }, [selectedAccountKey, totalPnlRange, openTotalPnlDialogForAccount]);

  const handleRetryTotalPnlSeries = useCallback(() => {
    const targetKey = totalPnlDialogContext.accountKey || selectedAccountKey;
    if (!targetKey) {
      return;
    }
    const applyCagr = totalPnlSeriesState.mode !== 'all';
    const opts = { applyAccountCagrStartDate: focusedSymbol ? false : applyCagr };
    if (focusedSymbol) opts.symbol = focusedSymbol;
    fetchTotalPnlSeries(targetKey, opts);
  }, [
    fetchTotalPnlSeries,
    selectedAccountKey,
    totalPnlDialogContext.accountKey,
    totalPnlSeriesState.mode,
    focusedSymbol,
  ]);

  const handleCloseTotalPnlDialog = useCallback(() => {
    setShowTotalPnlDialog(false);
    setTotalPnlDialogContext({
      accountKey: null,
      label: null,
      supportsCagrToggle: false,
      cagrStartDate: null,
    });
  }, [setTotalPnlDialogContext]);

  const handleChangeTotalPnlSeriesMode = useCallback(
    (mode) => {
      const targetKey = totalPnlDialogContext.accountKey || selectedAccountKey;
      if (!targetKey) {
        return;
      }
      if (targetKey === 'all' && mode !== 'all') {
        return;
      }
      const normalizedMode = mode === 'all' ? 'all' : 'cagr';
      if (
        totalPnlSeriesState.accountKey === targetKey &&
        totalPnlSeriesState.mode === normalizedMode &&
        totalPnlSeriesState.status === 'success'
      ) {
        return;
      }
      const applyCagr = normalizedMode !== 'all';
      const opts = { applyAccountCagrStartDate: applyCagr };
      if (focusedSymbol) opts.symbol = focusedSymbol;
      fetchTotalPnlSeries(targetKey, opts);
    },
    [
      totalPnlDialogContext.accountKey,
      selectedAccountKey,
      totalPnlSeriesState.accountKey,
      totalPnlSeriesState.mode,
      totalPnlSeriesState.status,
      fetchTotalPnlSeries,
      focusedSymbol,
    ]
  );

  const handleShowInvestmentModelDialog = useCallback(() => {
    if (!qqqData && !qqqLoading && !qqqError) {
      fetchQqqTemperature();
    }
    setActiveInvestmentModelDialog({ type: 'global' });
  }, [qqqData, qqqLoading, qqqError, fetchQqqTemperature]);

  const handleShowAccountInvestmentModel = useCallback(
    (modelSection) => {
      if (!modelSection || typeof modelSection !== 'object') {
        return;
      }
      if (typeof modelSection.model !== 'string' || !modelSection.model.trim()) {
        return;
      }
      fetchInvestmentModelChart(modelSection);
      const accountId = modelSection.accountId ?? null;
      setActiveInvestmentModelDialog({
        type: 'account-model',
        accountId,
        model: modelSection.model,
      });
    },
    [fetchInvestmentModelChart]
  );

  const handleCloseInvestmentModelDialog = useCallback(() => {
    setActiveInvestmentModelDialog(null);
  }, []);
  const handleRetryInvestmentModelChart = useCallback(
    (modelConfig) => {
      if (!modelConfig) {
        return;
      }
      fetchInvestmentModelChart(modelConfig, { force: true });
    },
    [fetchInvestmentModelChart]
  );
  const qqqSummary = useMemo(() => {
    const latestTemperature = Number(qqqData?.latest?.temperature);
    const latestDate =
      typeof qqqData?.latest?.date === 'string' && qqqData.latest.date.trim()
        ? qqqData.latest.date
        : typeof qqqData?.rangeEnd === 'string'
        ? qqqData.rangeEnd
        : null;

    if (Number.isFinite(latestTemperature)) {
      return {
        status: qqqLoading ? 'refreshing' : 'ready',
        temperature: latestTemperature,
        date: latestDate,
      };
    }

    if (qqqError) {
      return {
        status: 'error',
        message: qqqError.message || 'Unable to load QQQ temperature data',
      };
    }

    if (qqqLoading) {
      return { status: 'loading' };
    }

    if (qqqData) {
      return { status: 'error', message: 'QQQ temperature unavailable' };
    }

    return { status: 'loading' };
  }, [qqqData, qqqLoading, qqqError]);

  const peopleDisabled = !peopleSummary.hasBalances;
  const selectedAccountChatUrl = useMemo(() => {
    if (!selectedAccountInfo || typeof selectedAccountInfo.chatURL !== 'string') {
      return null;
    }
    const trimmed = selectedAccountInfo.chatURL.trim();
    return trimmed || null;
  }, [selectedAccountInfo]);

  const resolvedSortColumn =
    positionsSort && typeof positionsSort.column === 'string' && positionsSort.column.trim()
      ? positionsSort.column
      : DEFAULT_POSITIONS_SORT.column;
  const resolvedSortDirection = (() => {
    if (!positionsSort || typeof positionsSort.direction !== 'string') {
      return DEFAULT_POSITIONS_SORT.direction;
    }
    const normalized = positionsSort.direction.toLowerCase();
    if (normalized === 'asc' || normalized === 'desc') {
      return normalized;
    }
    return DEFAULT_POSITIONS_SORT.direction;
  })();

  const hasData = Boolean(data);
  const isRefreshing = loading && hasData;
  const showContent = hasData;

  const handleShowPnlBreakdown = useCallback(
    (mode, accountKey = null, options = {}) => {
      if (!showContent || !orderedPositions.length) {
        return;
      }
      if (mode !== 'day' && mode !== 'open' && mode !== 'total') {
        return;
      }
      // Clear any dialog-based override unless the caller asks to preserve it
      const preserveOverride = Boolean(options && options.preserveOverride);
      if (!preserveOverride) {
        setPnlBreakdownUseAllOverride(null);
      }
      const normalizedAccountKey =
        accountKey === undefined || accountKey === null ? null : String(accountKey).trim();
      if (normalizedAccountKey) {
        setPnlBreakdownInitialAccount(normalizedAccountKey);
      } else {
        setPnlBreakdownInitialAccount(null);
      }
      setPnlBreakdownMode(mode);
    },
    [showContent, orderedPositions.length]
  );

  const handleShowChildPnlBreakdown = useCallback(
    (accountKey, mode) => {
      if (!accountKey || (mode !== 'day' && mode !== 'open')) {
        return;
      }
      handleShowPnlBreakdown(mode, accountKey);
    },
    [handleShowPnlBreakdown]
  );

  const handleShowChildTotalPnl = useCallback(
    (accountKey, child) => {
      if (accountKey === undefined || accountKey === null) {
        return;
      }
      const normalizedKey = String(accountKey).trim();
      if (!normalizedKey) {
        return;
      }
      const label = child?.label || resolveAccountLabelByKey(normalizedKey);
      const cagrStart = child?.cagrStartDate || resolveCagrStartDateForKey(normalizedKey);
      const supportsCagr =
        typeof child?.supportsCagrToggle === 'boolean'
          ? child.supportsCagrToggle
          : normalizedKey !== 'all' && Boolean(cagrStart);
      openTotalPnlDialogForAccount(normalizedKey, {
        label,
        cagrStartDate: cagrStart,
        supportsCagrToggle: supportsCagr,
        mode: totalPnlRange,
      });
    },
    [
      openTotalPnlDialogForAccount,
      resolveAccountLabelByKey,
      resolveCagrStartDateForKey,
      totalPnlRange,
    ]
  );

  const handleShowTotalPnlBreakdownFromDialog = useCallback(() => {
    const accountKey = totalPnlDialogContext.accountKey || selectedAccountKey;
    if (!accountKey) {
      return;
    }
    // Capture the dialog's current mode before closing it so the
    // breakdown reflects that exact choice.
    setPnlBreakdownUseAllOverride(totalPnlSeriesState.mode === 'all');
    handleCloseTotalPnlDialog();
    handleShowPnlBreakdown('total', accountKey, { preserveOverride: true });
  }, [
    totalPnlDialogContext.accountKey,
    selectedAccountKey,
    handleCloseTotalPnlDialog,
    handleShowPnlBreakdown,
    totalPnlSeriesState.mode,
  ]);

  const todoAccountIds = useMemo(() => {
    if (!showContent) {
      return [];
    }
    if (isAggregateSelection) {
      if (!accountsInView.length) {
        return [];
      }
      return accountsInView.map((accountId) => String(accountId));
    }
    if (selectedAccountInfo?.id) {
      return [String(selectedAccountInfo.id)];
    }
    if (selectedAccount && !isAggregateSelection && accountsById.has(selectedAccount)) {
      return [String(selectedAccount)];
    }
    return [];
  }, [
    showContent,
    isAggregateSelection,
    selectedAccount,
    selectedAccountInfo,
    accountsInView,
    accountsById,
  ]);

  const todoScopeKey = useMemo(() => {
    if (!showContent) {
      return null;
    }
    if (isAggregateSelection) {
      if (!accountsInView.length) {
        return null;
      }
      const sorted = [...accountsInView]
        .map((accountId) => String(accountId))
        .sort((a, b) => a.localeCompare(b, undefined, { sensitivity: 'base' }));
      const scopeKeyPrefix = selectedAccount === 'all' ? 'all' : 'group';
      return `${scopeKeyPrefix}:${sorted.join(',')}`;
    }
    const directAccountId =
      (selectedAccountInfo?.id && String(selectedAccountInfo.id)) ||
      (selectedAccount && !isAggregateSelection && accountsById.has(selectedAccount)
        ? String(selectedAccount)
        : null);
    return directAccountId ? `account:${directAccountId}` : null;
  }, [
    showContent,
    isAggregateSelection,
    selectedAccount,
    selectedAccountInfo,
    accountsInView,
    accountsById,
  ]);

  const computeTodos = useCallback(() => {
    if (!todoAccountIds.length) {
      return [];
    }
    return buildTodoItems({
      accountIds: todoAccountIds,
      accountsById,
      accountBalances,
      investmentModelSections,
    });
  }, [todoAccountIds, accountsById, accountBalances, investmentModelSections]);

  useEffect(() => {
    if (!showContent) {
      setTodoState((prev) => {
        if (!prev.items.length && !prev.checked && prev.scopeKey === null) {
          return prev;
        }
        return { items: [], checked: false, scopeKey: null };
      });
      return;
    }
    if (!todoScopeKey) {
      setTodoState((prev) => {
        if (prev.scopeKey === null && !prev.items.length && !prev.checked) {
          return prev;
        }
        return { items: [], checked: false, scopeKey: null };
      });
      return;
    }
    const items = computeTodos();
    setTodoState((prev) => {
      if (prev.scopeKey === todoScopeKey && prev.checked && areTodoListsEqual(prev.items, items)) {
        return prev;
      }
      return { items, checked: true, scopeKey: todoScopeKey };
    });
  }, [showContent, todoScopeKey, computeTodos]);

  const currentTodoItems = todoState.items || [];

  const handleTodoItemSelect = useCallback((item, event) => {
    if (!item || typeof item !== 'object') {
      return;
    }

    const normalizedType = typeof item.type === 'string' ? item.type.trim().toLowerCase() : '';
    if (!normalizedType) {
      return;
    }

    const accountId =
      item.accountId !== undefined && item.accountId !== null ? String(item.accountId) : null;

    const shouldOpenInNewTab = Boolean(
      event && (event.ctrlKey || event.metaKey || event.button === 1)
    );

    if (shouldOpenInNewTab && accountId) {
      event.preventDefault();
      if (typeof event.stopPropagation === 'function') {
        event.stopPropagation();
      }
      const extraParams = {
        todoAction: normalizedType,
        todoModel:
          normalizedType === 'rebalance' && item.model ? String(item.model) : null,
        todoChart: normalizedType === 'rebalance' && item.chartKey ? String(item.chartKey) : null,
        todoAccountNumber:
          item.accountNumber !== undefined && item.accountNumber !== null
            ? String(item.accountNumber).trim()
            : null,
      };
      const targetUrl = buildAccountViewUrl(accountId, undefined, extraParams);
      if (targetUrl && typeof window !== 'undefined' && typeof window.open === 'function') {
        window.open(targetUrl, '_blank', 'noopener,noreferrer');
      }
      return;
    }

    if (normalizedType === 'cash') {
      setPendingTodoAction({ type: 'cash', accountId });
      return;
    }

    if (normalizedType === 'rebalance') {
      const modelName = typeof item.model === 'string' ? item.model.trim() : '';
      const chartKey = typeof item.chartKey === 'string' ? item.chartKey.trim() : '';
      setPendingTodoAction({
        type: 'rebalance',
        accountId,
        model: modelName || null,
        chartKey: chartKey || null,
      });
    }
  }, [buildAccountViewUrl, setPendingTodoAction]);

  const handleMarkAccountAsRebalanced = useCallback(async () => {
    if (!markRebalanceContext) {
      return;
    }
    try {
      await markAccountRebalanced(markRebalanceContext.accountNumber, {
        model: markRebalanceContext.model,
      });
      // Optimistically update the UI immediately
      const todayIso = new Date().toISOString().slice(0, 10);
      const key = buildRebalanceOverrideKey(markRebalanceContext.accountNumber, markRebalanceContext.model);
      setLastRebalanceOverrides((prev) => {
        const next = new Map(prev);
        next.set(key, todayIso);
        return next;
      });
      setRefreshKey((value) => value + 1);
    } catch (error) {
      console.error('Failed to update rebalance date', error);
    }
  }, [markRebalanceContext, setRefreshKey]);

  const handleMarkModelAsRebalanced = useCallback(
    async (section) => {
      if (!section || typeof section !== 'object') {
        return;
      }
      const rawAccountNumber =
        section.accountNumber !== undefined && section.accountNumber !== null
          ? String(section.accountNumber).trim()
          : '';
      const modelName = typeof section.model === 'string' ? section.model.trim() : '';
      if (!rawAccountNumber || !modelName) {
        return;
      }
      try {
        await markAccountRebalanced(rawAccountNumber, { model: modelName });
        // Optimistically update the UI immediately
        const todayIso = new Date().toISOString().slice(0, 10);
        const key = buildRebalanceOverrideKey(rawAccountNumber, modelName);
        setLastRebalanceOverrides((prev) => {
          const next = new Map(prev);
          next.set(key, todayIso);
          return next;
        });
        setRefreshKey((value) => value + 1);
      } catch (error) {
        console.error('Failed to update investment model rebalance date', error);
      }
    },
    [setRefreshKey]
  );

  const enhancePlanWithAccountContext = useCallback(
    (plan) => {
      if (!plan) {
        return null;
      }

      const accountName =
        (selectedAccountInfo?.displayName && selectedAccountInfo.displayName.trim()) ||
        (selectedAccountInfo?.name && selectedAccountInfo.name.trim()) ||
        null;
      const accountNumber = selectedAccountInfo?.number || null;
      const accountUrl = buildAccountSummaryUrl(selectedAccountInfo);
      const contextLabel =
        accountName || accountNumber || (isAggregateSelection ? aggregateAccountLabel : null);

      return {
        ...plan,
        accountName: accountName || null,
        accountNumber: accountNumber || null,
        accountLabel: contextLabel || null,
        accountUrl: accountUrl || null,
        accountKey: selectedAccountKey || null,
      };
    },
    [selectedAccountInfo, isAggregateSelection, aggregateAccountLabel, selectedAccountKey]
  );

  const handlePlanInvestEvenly = useCallback(async () => {
    const priceOverrides = new Map();
    const dlrDetails = findPositionDetails(orderedPositions, 'DLR.TO');
    const hasDlrPrice = coercePositiveNumber(dlrDetails?.price) !== null;

    if (!hasDlrPrice) {
      const cachedOverride = quoteCacheRef.current.get('DLR.TO');
      if (cachedOverride && coercePositiveNumber(cachedOverride.price)) {
        priceOverrides.set('DLR.TO', cachedOverride);
      } else {
        try {
          const quote = await getQuote('DLR.TO');
          if (quote && coercePositiveNumber(quote.price)) {
            const override = {
              price: coercePositiveNumber(quote.price),
              currency:
                typeof quote.currency === 'string' && quote.currency.trim()
                  ? quote.currency.trim().toUpperCase()
                  : null,
              description: typeof quote.name === 'string' ? quote.name : null,
            };
            quoteCacheRef.current.set('DLR.TO', override);
            priceOverrides.set('DLR.TO', override);
          }
        } catch (error) {
          console.error('Failed to load DLR.TO quote for invest evenly plan', error);
        }
      }
    }

    const planInputs = {
      positions: orderedPositions,
      balances,
      currencyRates,
      baseCurrency,
      priceOverrides: priceOverrides.size ? new Map(priceOverrides) : null,
      cashOverrides: null,
      targetProportions: selectedAccountTargetProportions,
      useTargetProportions: false,
    };

    const plan = buildInvestEvenlyPlan(planInputs);

    if (!plan) {
      if (typeof window !== 'undefined') {
        window.alert('Unable to build an invest evenly plan. Ensure cash balances and prices are available.');
      }
      return;
    }

    console.log('Invest cash evenly plan summary:\n' + plan.summaryText);

    setInvestEvenlyPlan(enhancePlanWithAccountContext(plan));
    setInvestEvenlyPlanInputs(planInputs);
  }, [
    orderedPositions,
    balances,
    currencyRates,
    baseCurrency,
    enhancePlanWithAccountContext,
    selectedAccountTargetProportions,
  ]);

  const handleOpenDeploymentAdjustment = useCallback(async () => {
    if (!orderedPositions.length) {
      return;
    }

    const initialPercent = Number.isFinite(activeDeploymentSummary?.deployedPercent)
      ? activeDeploymentSummary.deployedPercent
      : 0;

    const priceOverrides = new Map();

    const hasReserveHoldings = orderedPositions.some((position) => {
      if (!position || typeof position.symbol !== 'string') {
        return false;
      }
      const symbolKey = normalizeSymbolKey(position.symbol);
      if (!symbolKey || !RESERVE_SYMBOLS.has(symbolKey)) {
        return false;
      }
      const quantity = coercePositiveNumber(position.openQuantity);
      const marketValue = coercePositiveNumber(position.marketValue);
      return (Number.isFinite(quantity) && quantity > 0) || (Number.isFinite(marketValue) && marketValue > 0);
    });

    if (!hasReserveHoldings) {
      const fallbackSymbol = RESERVE_FALLBACK_SYMBOL;
      const fallbackDetails = findPositionDetails(orderedPositions, fallbackSymbol);
      const fallbackPrice = coercePositiveNumber(fallbackDetails?.price);
      if (fallbackPrice !== null) {
        priceOverrides.set(fallbackSymbol, {
          price: fallbackPrice,
          currency:
            typeof fallbackDetails?.currency === 'string'
              ? fallbackDetails.currency.toUpperCase()
              : null,
          description: fallbackDetails?.description ?? null,
        });
      } else {
        const cachedOverride = quoteCacheRef.current.get(fallbackSymbol);
        if (cachedOverride && coercePositiveNumber(cachedOverride.price)) {
          priceOverrides.set(fallbackSymbol, cachedOverride);
        } else {
          try {
            const quote = await getQuote(fallbackSymbol);
            if (quote && coercePositiveNumber(quote.price)) {
              const override = {
                price: coercePositiveNumber(quote.price),
                currency:
                  typeof quote.currency === 'string' && quote.currency.trim()
                    ? quote.currency.trim().toUpperCase()
                    : null,
                description: typeof quote.name === 'string' ? quote.name : null,
              };
              quoteCacheRef.current.set(fallbackSymbol, override);
              priceOverrides.set(fallbackSymbol, override);
            }
          } catch (error) {
            console.error('Failed to load reserve fallback quote', error);
          }
        }
      }
    }

    const planInputs = {
      positions: orderedPositions,
      balances,
      currencyRates,
      baseCurrency,
      reserveSymbols: RESERVE_SYMBOLS,
      priceOverrides: priceOverrides.size ? new Map(priceOverrides) : null,
    };

    const plan = buildDeploymentAdjustmentPlan({
      ...planInputs,
      targetDeployedPercent: initialPercent,
    });

    if (!plan) {
      if (typeof window !== 'undefined') {
        window.alert(
          'Unable to build a deployment adjustment plan. Ensure balances and prices are available.'
        );
      }
      return;
    }

    setDeploymentPlan(enhancePlanWithAccountContext(plan));
    setDeploymentPlanInputs({
      ...planInputs,
      targetDeployedPercent: plan.targetDeployedPercent,
    });
  }, [
    orderedPositions,
    balances,
    currencyRates,
    baseCurrency,
    activeDeploymentSummary,
    enhancePlanWithAccountContext,
  ]);

  const handleAdjustDeploymentPlan = useCallback(
    (nextPercent) => {
      if (!deploymentPlanInputs) {
        return;
      }

      const plan = buildDeploymentAdjustmentPlan({
        ...deploymentPlanInputs,
        targetDeployedPercent: nextPercent,
      });

      if (!plan) {
        return;
      }

      setDeploymentPlan(enhancePlanWithAccountContext(plan));
      setDeploymentPlanInputs((prev) => {
        if (!prev) {
          return prev;
        }
        return { ...prev, targetDeployedPercent: plan.targetDeployedPercent };
      });
    },
    [deploymentPlanInputs, enhancePlanWithAccountContext]
  );

  const handleCloseDeploymentAdjustment = useCallback(() => {
    setDeploymentPlan(null);
    setDeploymentPlanInputs(null);
  }, []);

  const handleEditTargetProportions = useCallback(() => {
    if (!selectedAccountInfo) {
      return;
    }
    const accountKeyRaw =
      (selectedAccountInfo.number && String(selectedAccountInfo.number).trim()) ||
      (selectedAccountInfo.id && String(selectedAccountInfo.id).trim()) ||
      null;
    if (!accountKeyRaw) {
      return;
    }
    const normalizedAccountId =
      selectedAccountInfo.id && String(selectedAccountInfo.id).trim() ? String(selectedAccountInfo.id).trim() : null;
    const normalizedAccountNumber =
      selectedAccountInfo.number && String(selectedAccountInfo.number).trim()
        ? String(selectedAccountInfo.number).trim()
        : null;
    const accountLabel = getAccountLabel(selectedAccountInfo);
    const relevantPositions = orderedPositions.filter((position) => {
      if (!position) {
        return false;
      }
      const positionAccountId =
        position.accountId !== undefined && position.accountId !== null
          ? String(position.accountId).trim()
          : null;
      const positionAccountNumber =
        position.accountNumber !== undefined && position.accountNumber !== null
          ? String(position.accountNumber).trim()
          : null;
      if (normalizedAccountId && positionAccountId === normalizedAccountId) {
        return true;
      }
      if (normalizedAccountNumber && positionAccountNumber === normalizedAccountNumber) {
        return true;
      }
      return !normalizedAccountId && !normalizedAccountNumber;
    });

    const normalizedAccountKey = normalizedAccountId || normalizedAccountNumber || accountKeyRaw;

    setTargetProportionEditor({
      accountKey: accountKeyRaw,
      normalizedAccountKey: normalizedAccountKey || null,
      accountLabel: accountLabel || accountKeyRaw,
      positions: relevantPositions,
      targetProportions: selectedAccountTargetProportions || null,
    });
  }, [orderedPositions, selectedAccountInfo, selectedAccountTargetProportions]);

  const handleCloseTargetProportions = useCallback(() => {
    setTargetProportionEditor(null);
  }, []);

  const handleSaveTargetProportions = useCallback(
    async (nextProportions) => {
      if (!targetProportionEditor || !targetProportionEditor.accountKey) {
        return;
      }
      const accountKey = targetProportionEditor.accountKey;
      const normalizedAccountKey =
        (targetProportionEditor.normalizedAccountKey &&
          String(targetProportionEditor.normalizedAccountKey).trim()) ||
        null;
      const hasConfiguredTargets =
        nextProportions && typeof nextProportions === 'object' && Object.keys(nextProportions).length > 0;
      try {
        await setAccountTargetProportions(accountKey, nextProportions);
        setForcedTargetAccounts((previous) => {
          const forcedKeySource = normalizedAccountKey || accountKey;
          const forcedKeyString =
            typeof forcedKeySource === 'string'
              ? forcedKeySource
              : forcedKeySource
              ? String(forcedKeySource)
              : '';
          const forcedKey = forcedKeyString.trim();
          if (!forcedKey) {
            return previous;
          }
          const next = new Set(previous);
          if (hasConfiguredTargets) {
            if (next.has(forcedKey)) {
              return previous;
            }
            next.add(forcedKey);
            return next;
          }
          if (!next.has(forcedKey)) {
            return previous;
          }
          next.delete(forcedKey);
          return next;
        });
        setTargetProportionEditor(null);
        setRefreshKey((value) => value + 1);
      } catch (error) {
        console.error('Failed to update target proportions', error);
        if (typeof window !== 'undefined') {
          const message = error instanceof Error && error.message ? error.message : 'Failed to update target proportions';
          window.alert(message);
        }
      }
    },
    [targetProportionEditor, setForcedTargetAccounts, setRefreshKey]
  );

  useEffect(() => {
    if (!pendingTodoAction) {
      return;
    }

    const targetAccountId = pendingTodoAction.accountId ? String(pendingTodoAction.accountId) : null;
    const selectedAccountId = isAggregateSelection
      ? null
      : selectedAccountInfo?.id
      ? String(selectedAccountInfo.id)
      : selectedAccount
      ? String(selectedAccount)
      : null;

    if (targetAccountId && targetAccountId !== selectedAccountId) {
      const targetAccount = accountsById.get(targetAccountId);
      const nextSelection = targetAccount?.id ? String(targetAccount.id) : targetAccountId;
      handleAccountChange(nextSelection);
      return;
    }

    const expectedScope = targetAccountId ? `account:${targetAccountId}` : null;
    if (expectedScope && todoScopeKey && todoScopeKey !== expectedScope) {
      return;
    }

    if (loading || !data || !showContent) {
      return;
    }

    if (pendingTodoAction.type === 'cash') {
      if (
        targetAccountId &&
        !positionsAlignedWithAccount(orderedPositions, targetAccountId)
      ) {
        return;
      }

      handlePlanInvestEvenly();
      setPendingTodoAction(null);
      return;
    }

    if (pendingTodoAction.type === 'rebalance') {
      const targetModel = pendingTodoAction.model
        ? pendingTodoAction.model.toUpperCase()
        : null;
      const targetChartKey = pendingTodoAction.chartKey || null;
      const section = investmentModelSections.find((candidate) => {
        if (!candidate || typeof candidate !== 'object') {
          return false;
        }
        if (
          targetAccountId &&
          String(candidate.accountId ?? '') !== String(targetAccountId)
        ) {
          return false;
        }
        const sectionModel =
          typeof candidate.model === 'string' ? candidate.model.trim().toUpperCase() : '';
        if (targetModel && sectionModel === targetModel) {
          return true;
        }
        if (targetChartKey && candidate.chartKey === targetChartKey) {
          return true;
        }
        return false;
      });

      if (!section) {
        return;
      }

      handleShowAccountInvestmentModel(section);
      setPendingTodoAction(null);
    }
  }, [
    pendingTodoAction,
    selectedAccount,
    selectedAccountInfo,
    isAggregateSelection,
    accountsById,
    todoScopeKey,
    handleAccountChange,
    loading,
    data,
    showContent,
    handlePlanInvestEvenly,
    investmentModelSections,
    handleShowAccountInvestmentModel,
    orderedPositions,
  ]);

  const getSummaryText = useCallback(() => {
    if (!showContent) {
      return null;
    }

    return buildClipboardSummary({
      selectedAccountId: selectedAccount,
      accounts,
      balances: activeBalances,
      displayTotalEquity,
      usdToCadRate,
      pnl: activePnl,
      positions: orderedPositions,
      asOf,
      currencyOption: activeCurrency,
      planningContext: activePlanningContext,
    });
  }, [
    showContent,
    selectedAccount,
    accounts,
    activeBalances,
    displayTotalEquity,
    usdToCadRate,
    activePnl,
    orderedPositions,
    asOf,
    activeCurrency,
    activePlanningContext,
  ]);

  const handleCopySummary = useCallback(async () => {
    const text = getSummaryText();
    if (!text) {
      return;
    }

    try {
      await copyTextToClipboard(text);
    } catch (error) {
      console.error('Failed to copy account summary', error);
    }
  }, [getSummaryText]);

  const handleOrdersFilterChange = useCallback((event) => {
    setOrdersFilter(event.target.value);
  }, []);

  const handleClearOrdersFilter = useCallback(() => {
    setOrdersFilter('');
  }, []);

  const handleShowSymbolNotes = useCallback(
    (position) => {
      if (!position || typeof position.symbol !== 'string') {
        return;
      }
      const trimmedSymbol = position.symbol.trim().toUpperCase();
      if (!trimmedSymbol) {
        return;
      }

      const sourceEntries = Array.isArray(position.accountNotes) && position.accountNotes.length
        ? position.accountNotes
        : [
            {
              accountId: position.accountId || null,
              accountNumber: position.accountNumber || null,
              accountDisplayName: position.accountDisplayName || null,
              accountOwnerLabel: position.accountOwnerLabel || null,
              notes: typeof position.notes === 'string' ? position.notes : '',
              targetProportion: Number.isFinite(position.targetProportion)
                ? position.targetProportion
                : null,
            },
          ];

      const bucket = new Map();
      sourceEntries.forEach((entry) => {
        if (!entry) {
          return;
        }
        const rawAccountId = entry.accountId != null ? String(entry.accountId) : null;
        const rawAccountNumber = entry.accountNumber != null ? String(entry.accountNumber) : null;
        const key = rawAccountId || rawAccountNumber;
        if (!key) {
          return;
        }
        const existing = bucket.get(key) || {
          accountKey: key,
          accountId: rawAccountId,
          accountNumber: rawAccountNumber,
          accountLabel: null,
          ownerLabel: null,
          notes: '',
          targetProportion: Number.isFinite(entry.targetProportion) ? entry.targetProportion : null,
        };
        const accountRecord = rawAccountId && accountsById.has(rawAccountId) ? accountsById.get(rawAccountId) : null;
        const displayNameCandidate =
          (typeof entry.accountDisplayName === 'string' && entry.accountDisplayName.trim()) ||
          (accountRecord && accountRecord.displayName) ||
          (rawAccountNumber && rawAccountNumber.trim());
        if (displayNameCandidate) {
          existing.accountLabel = displayNameCandidate;
        }
        const ownerCandidate =
          entry.accountOwnerLabel ||
          (accountRecord && (accountRecord.ownerLabel || accountRecord.loginLabel)) ||
          null;
        if (ownerCandidate) {
          existing.ownerLabel = ownerCandidate;
        }
        const noteValue = typeof entry.notes === 'string' ? entry.notes : '';
        if (noteValue) {
          existing.notes = noteValue;
        }
        if (Number.isFinite(entry.targetProportion)) {
          existing.targetProportion = entry.targetProportion;
        }
        bucket.set(key, existing);
      });

      const normalizedEntries = Array.from(bucket.values())
        .map((entry) => {
          const label = entry.accountLabel || entry.accountNumber || entry.accountId || entry.accountKey;
          return {
            accountKey: entry.accountKey,
            accountId: entry.accountId,
            accountNumber: entry.accountNumber,
            accountLabel: label,
            ownerLabel: entry.ownerLabel || null,
            notes: typeof entry.notes === 'string' ? entry.notes : '',
            targetProportion: Number.isFinite(entry.targetProportion) ? entry.targetProportion : null,
          };
        })
        .filter((entry) => entry.accountKey)
        .sort((a, b) => a.accountLabel.localeCompare(b.accountLabel, undefined, { sensitivity: 'base' }));

      if (!normalizedEntries.length) {
        return;
      }

      setSymbolNotesEditor({ symbol: trimmedSymbol, entries: normalizedEntries });
    },
    [accountsById]
  );

  const scrollPositionsCardIntoView = useCallback(() => {
    const target = positionsCardRef.current;
    if (!target || typeof target.scrollIntoView !== 'function') {
      return;
    }
    try {
      target.scrollIntoView({ behavior: 'smooth', block: 'start' });
    } catch (error) {
      target.scrollIntoView();
    }
  }, [positionsCardRef]);

  const handleShowSymbolOrders = useCallback(
    (position) => {
      if (!position || typeof position.symbol !== 'string') {
        return;
      }
      const trimmedSymbol = position.symbol.trim().toUpperCase();
      if (!trimmedSymbol) {
        return;
      }
      setPortfolioViewTab('orders');
      setOrdersFilter(trimmedSymbol);
      if (typeof window !== 'undefined' && typeof window.requestAnimationFrame === 'function') {
        window.requestAnimationFrame(() => {
          scrollPositionsCardIntoView();
        });
      } else {
        scrollPositionsCardIntoView();
      }
    },
    [scrollPositionsCardIntoView, setOrdersFilter, setPortfolioViewTab]
  );

  const focusedSymbolAccountOptions = useMemo(() => {
    if (!focusedSymbol) {
      return [];
    }
    const key = String(focusedSymbol).trim().toUpperCase();
    if (!key) {
      return [];
    }
    const source = Array.isArray(symbolFilteredPositions?.list)
      ? symbolFilteredPositions.list
      : [];
    if (!source.length) {
      return [];
    }
    const unique = new Map();
    source.forEach((position) => {
      if ((position?.symbol || '').toString().trim().toUpperCase() !== key) {
        return;
      }
      const candidates = listAccountsForPosition(position, { accountsById, accountsByNumber });
      candidates.forEach((candidate) => {
        if (!candidate || !candidate.key) {
          return;
        }
        if (!unique.has(candidate.key)) {
          unique.set(candidate.key, candidate);
          return;
        }
        const existing = unique.get(candidate.key);
        const existingScore =
          (existing.description ? 1 : 0) + (existing.ownerLabel ? 1 : 0);
        const candidateScore =
          (candidate.description ? 1 : 0) + (candidate.ownerLabel ? 1 : 0);
        if (candidateScore > existingScore) {
          unique.set(candidate.key, candidate);
        }
      });
    });
    if (!unique.size) {
      return [];
    }
    return Array.from(unique.values()).sort((a, b) =>
      a.label.localeCompare(b.label, undefined, { sensitivity: 'base' })
    );
  }, [focusedSymbol, symbolFilteredPositions, accountsById, accountsByNumber]);

  const focusedSymbolAccountCount = focusedSymbolAccountOptions.length;
  const focusedSymbolHasMultipleAccounts = focusedSymbolAccountCount > 1;
  const focusedSymbolHasPosition = Boolean(findFocusedSymbolPosition());
  const showFocusedSymbolGoToAccount = focusedSymbolHasPosition && !focusedSymbolHasMultipleAccounts;

  const handleFocusedSymbolBuySell = useCallback(async () => {
    if (!focusedSymbol) {
      return;
    }
    const position = findFocusedSymbolPosition();
    await triggerBuySell({
      symbol: focusedSymbol,
      position,
      accountOptionsOverride: focusedSymbolAccountOptions,
    });
  }, [
    focusedSymbol,
    findFocusedSymbolPosition,
    triggerBuySell,
    focusedSymbolAccountOptions,
  ]);

  const handleFocusedSymbolMenuBuySell = useCallback(() => {
    closeFocusedSymbolMenu();
    handleFocusedSymbolBuySell();
  }, [closeFocusedSymbolMenu, handleFocusedSymbolBuySell]);

  const handleFocusedSymbolMenuGoToAccount = useCallback(() => {
    const position = findFocusedSymbolPosition();
    closeFocusedSymbolMenu();
    if (!position || focusedSymbolHasMultipleAccounts) {
      return;
    }
    const account =
      (focusedSymbolAccountOptions.length === 1 && focusedSymbolAccountOptions[0]?.account)
        ? focusedSymbolAccountOptions[0].account
        : resolveAccountForPosition(position, accountsById);
    if (!account) {
      return;
    }
    handleGoToAccountFromSymbol(position, account);
  }, [
    accountsById,
    closeFocusedSymbolMenu,
    focusedSymbolAccountOptions,
    focusedSymbolHasMultipleAccounts,
    findFocusedSymbolPosition,
    handleGoToAccountFromSymbol,
  ]);

  const handleFocusedSymbolMenuOrders = useCallback(() => {
    const position = findFocusedSymbolPosition();
    closeFocusedSymbolMenu();
    if (position) {
      handleShowSymbolOrders(position);
    }
  }, [closeFocusedSymbolMenu, findFocusedSymbolPosition, handleShowSymbolOrders]);

  const handleFocusedSymbolMenuNotes = useCallback(() => {
    const position = findFocusedSymbolPosition();
    closeFocusedSymbolMenu();
    if (position) {
      handleShowSymbolNotes(position);
    }
  }, [closeFocusedSymbolMenu, findFocusedSymbolPosition, handleShowSymbolNotes]);

  const handleFocusedSymbolMenuExplain = useCallback(() => {
    closeFocusedSymbolMenu();
    handleExplainMovementForSymbol();
  }, [closeFocusedSymbolMenu, handleExplainMovementForSymbol]);

  const handleCloseSymbolNotes = useCallback(() => {
    setSymbolNotesEditor(null);
  }, []);

  const handleSaveSymbolNotes = useCallback(
    async (drafts) => {
      if (!symbolNotesEditor || !symbolNotesEditor.symbol) {
        return;
      }
      const { symbol, entries } = symbolNotesEditor;
      const changes = [];
      entries.forEach((entry) => {
        if (!entry || !entry.accountKey) {
          return;
        }
        const currentValue = drafts && Object.prototype.hasOwnProperty.call(drafts, entry.accountKey)
          ? drafts[entry.accountKey]
          : entry.notes;
        const normalizedExisting = typeof entry.notes === 'string' ? entry.notes.trim() : '';
        const normalizedNext = typeof currentValue === 'string' ? currentValue.trim() : '';
        if (normalizedExisting === normalizedNext) {
          return;
        }
        changes.push({ accountKey: entry.accountKey, note: normalizedNext });
      });

      if (!changes.length) {
        setSymbolNotesEditor(null);
        return;
      }

      try {
        for (const { accountKey, note } of changes) {
          // Save sequentially to avoid overwriting concurrent updates on the server
          // where each request rewrites the full accounts configuration file.
          await setAccountSymbolNotes(accountKey, symbol, note);
        }
        setSymbolNotesEditor(null);
        setRefreshKey((value) => value + 1);
      } catch (error) {
        const message = error instanceof Error && error.message ? error.message : 'Failed to save notes.';
        throw new Error(message);
      }
    },
    [setRefreshKey, symbolNotesEditor]
  );

  const handleSetPlanningContext = useCallback(() => {
    if (isAggregateSelection || !selectedAccountInfo) {
      return;
    }

    const initialValue = typeof activePlanningContext === 'string' ? activePlanningContext : '';
    const accountLabel = getAccountLabel(selectedAccountInfo) || 'Selected account';

    setPlanningContextEditor({
      accountKey: selectedAccount,
      accountLabel,
      initialValue,
    });
  }, [
    activePlanningContext,
    isAggregateSelection,
    selectedAccountInfo,
    setPlanningContextEditor,
  ]);

  const handleClosePlanningContext = useCallback(() => {
    setPlanningContextEditor(null);
  }, [setPlanningContextEditor]);

  const handleSavePlanningContext = useCallback(
    async (accountKey, value) => {
      if (!accountKey) {
        setPlanningContextEditor(null);
        return;
      }

      const trimmed = typeof value === 'string' ? value.trim() : '';
      const existing = typeof activePlanningContext === 'string' ? activePlanningContext.trim() : '';
      if (trimmed === existing) {
        setPlanningContextEditor(null);
        return;
      }

      try {
        await setAccountPlanningContext(accountKey, trimmed);
      } catch (error) {
        const message =
          error instanceof Error && error.message
            ? error.message
            : 'Failed to save planning context.';
        throw new Error(message);
      }

      setPlanningContextEditor(null);
      setRefreshKey((value) => value + 1);
    },
    [activePlanningContext, setPlanningContextEditor, setRefreshKey]
  );

  const handleOpenAccountMetadata = useCallback(() => {
    if (selectedAccountInfo) {
      const accountLabel = getAccountLabel(selectedAccountInfo) || 'Selected account';
      const models = resolveAccountModelsForDisplay(selectedAccountInfo);
      const accountKey = resolveAccountMetadataKey(selectedAccountInfo);
      const pendingOverride = accountKey ? pendingMetadataOverrides.get(accountKey) : null;
      const initialBase = {
        displayName:
          (selectedAccountInfo.displayName && selectedAccountInfo.displayName.trim()) ||
          (selectedAccountInfo.name && selectedAccountInfo.name.trim()) ||
          '',
        accountGroup: (selectedAccountInfo.accountGroup && selectedAccountInfo.accountGroup) || '',
        portalAccountId: (selectedAccountInfo.portalAccountId && selectedAccountInfo.portalAccountId) || '',
        chatURL: (selectedAccountInfo.chatURL && selectedAccountInfo.chatURL) || '',
        cagrStartDate: (selectedAccountInfo.cagrStartDate && selectedAccountInfo.cagrStartDate) || '',
        rebalancePeriod:
          selectedAccountInfo.rebalancePeriod !== undefined && selectedAccountInfo.rebalancePeriod !== null
            ? selectedAccountInfo.rebalancePeriod
            : '',
        ignoreSittingCash:
          selectedAccountInfo.ignoreSittingCash !== undefined && selectedAccountInfo.ignoreSittingCash !== null
            ? selectedAccountInfo.ignoreSittingCash
            : '',
        mainRetirementAccount: selectedAccountInfo.mainRetirementAccount === true,
        retirementAge:
          selectedAccountInfo.retirementAge !== undefined && selectedAccountInfo.retirementAge !== null
            ? selectedAccountInfo.retirementAge
            : '',
        retirementYear:
          selectedAccountInfo.retirementYear !== undefined && selectedAccountInfo.retirementYear !== null
            ? selectedAccountInfo.retirementYear
            : '',
        retirementIncome:
          selectedAccountInfo.retirementIncome !== undefined && selectedAccountInfo.retirementIncome !== null
            ? selectedAccountInfo.retirementIncome
            : '',
        retirementLivingExpenses:
          selectedAccountInfo.retirementLivingExpenses !== undefined && selectedAccountInfo.retirementLivingExpenses !== null
            ? selectedAccountInfo.retirementLivingExpenses
            : '',
        retirementBirthDate:
          (selectedAccountInfo.retirementBirthDate && selectedAccountInfo.retirementBirthDate) || '',
        retirementInflationPercent:
          selectedAccountInfo.retirementInflationPercent !== undefined && selectedAccountInfo.retirementInflationPercent !== null
            ? selectedAccountInfo.retirementInflationPercent
            : '',
        retirementHouseholdType:
          (selectedAccountInfo.retirementHouseholdType && selectedAccountInfo.retirementHouseholdType) || 'single',
        retirementBirthDate1:
          (selectedAccountInfo.retirementBirthDate1 && selectedAccountInfo.retirementBirthDate1) || (selectedAccountInfo.retirementBirthDate || ''),
        retirementBirthDate2:
          (selectedAccountInfo.retirementBirthDate2 && selectedAccountInfo.retirementBirthDate2) || '',
        retirementCppYearsContributed1:
          selectedAccountInfo.retirementCppYearsContributed1 !== undefined && selectedAccountInfo.retirementCppYearsContributed1 !== null
            ? selectedAccountInfo.retirementCppYearsContributed1
            : '',
        retirementCppAvgEarningsPctOfYMPE1:
          selectedAccountInfo.retirementCppAvgEarningsPctOfYMPE1 !== undefined && selectedAccountInfo.retirementCppAvgEarningsPctOfYMPE1 !== null
            ? selectedAccountInfo.retirementCppAvgEarningsPctOfYMPE1
            : '',
        retirementCppStartAge1:
          selectedAccountInfo.retirementCppStartAge1 !== undefined && selectedAccountInfo.retirementCppStartAge1 !== null
            ? selectedAccountInfo.retirementCppStartAge1
            : '',
        retirementOasYearsResident1:
          selectedAccountInfo.retirementOasYearsResident1 !== undefined && selectedAccountInfo.retirementOasYearsResident1 !== null
            ? selectedAccountInfo.retirementOasYearsResident1
            : '',
        retirementOasStartAge1:
          selectedAccountInfo.retirementOasStartAge1 !== undefined && selectedAccountInfo.retirementOasStartAge1 !== null
            ? selectedAccountInfo.retirementOasStartAge1
            : '',
        retirementCppYearsContributed2:
          selectedAccountInfo.retirementCppYearsContributed2 !== undefined && selectedAccountInfo.retirementCppYearsContributed2 !== null
            ? selectedAccountInfo.retirementCppYearsContributed2
            : '',
        retirementCppAvgEarningsPctOfYMPE2:
          selectedAccountInfo.retirementCppAvgEarningsPctOfYMPE2 !== undefined && selectedAccountInfo.retirementCppAvgEarningsPctOfYMPE2 !== null
            ? selectedAccountInfo.retirementCppAvgEarningsPctOfYMPE2
            : '',
        retirementCppStartAge2:
          selectedAccountInfo.retirementCppStartAge2 !== undefined && selectedAccountInfo.retirementCppStartAge2 !== null
            ? selectedAccountInfo.retirementCppStartAge2
            : '',
        retirementOasYearsResident2:
          selectedAccountInfo.retirementOasYearsResident2 !== undefined && selectedAccountInfo.retirementOasYearsResident2 !== null
            ? selectedAccountInfo.retirementOasYearsResident2
            : '',
        retirementOasStartAge2:
          selectedAccountInfo.retirementOasStartAge2 !== undefined && selectedAccountInfo.retirementOasStartAge2 !== null
            ? selectedAccountInfo.retirementOasStartAge2
            : '',
        retirementCppMaxAt65Annual:
          selectedAccountInfo.retirementCppMaxAt65Annual !== undefined && selectedAccountInfo.retirementCppMaxAt65Annual !== null
            ? selectedAccountInfo.retirementCppMaxAt65Annual
            : '',
        retirementOasFullAt65Annual:
          selectedAccountInfo.retirementOasFullAt65Annual !== undefined && selectedAccountInfo.retirementOasFullAt65Annual !== null
            ? selectedAccountInfo.retirementOasFullAt65Annual
            : '',
      };
      const initial = pendingOverride ? { ...initialBase, ...pendingOverride } : initialBase;
      setAccountMetadataEditor({
        accountKey,
        accountLabel,
        targetType: 'account',
        initial,
        models,
      });
      return;
    }
    if (isAccountGroupSelection(selectedAccount) && selectedAccountGroup) {
      const groupLabel = selectedAccountGroup.name || 'Selected group';
      const accountKey = resolveGroupMetadataKey(selectedAccountGroup);
      const pendingOverride = accountKey ? pendingMetadataOverrides.get(accountKey) : null;
      const initialBase = {
        displayName: groupLabel,
        accountGroup: '',
        portalAccountId: '',
        chatURL: '',
        cagrStartDate: '',
        rebalancePeriod: '',
        ignoreSittingCash: '',
        mainRetirementAccount: selectedAccountGroup.mainRetirementAccount === true,
        retirementAge:
          selectedAccountGroup.retirementAge !== undefined && selectedAccountGroup.retirementAge !== null
            ? selectedAccountGroup.retirementAge
            : '',
        retirementYear:
          selectedAccountGroup.retirementYear !== undefined && selectedAccountGroup.retirementYear !== null
            ? selectedAccountGroup.retirementYear
            : '',
        retirementIncome:
          selectedAccountGroup.retirementIncome !== undefined && selectedAccountGroup.retirementIncome !== null
            ? selectedAccountGroup.retirementIncome
            : '',
        retirementLivingExpenses:
          selectedAccountGroup.retirementLivingExpenses !== undefined &&
          selectedAccountGroup.retirementLivingExpenses !== null
            ? selectedAccountGroup.retirementLivingExpenses
            : '',
        retirementBirthDate:
          (selectedAccountGroup.retirementBirthDate && selectedAccountGroup.retirementBirthDate) || '',
        retirementInflationPercent:
          selectedAccountGroup.retirementInflationPercent !== undefined &&
          selectedAccountGroup.retirementInflationPercent !== null
            ? selectedAccountGroup.retirementInflationPercent
            : '',
        retirementHouseholdType:
          (selectedAccountGroup.retirementHouseholdType && selectedAccountGroup.retirementHouseholdType) || 'single',
        retirementBirthDate1:
          (selectedAccountGroup.retirementBirthDate1 && selectedAccountGroup.retirementBirthDate1) || (selectedAccountGroup.retirementBirthDate || ''),
        retirementBirthDate2:
          (selectedAccountGroup.retirementBirthDate2 && selectedAccountGroup.retirementBirthDate2) || '',
        retirementCppYearsContributed1:
          selectedAccountGroup.retirementCppYearsContributed1 !== undefined && selectedAccountGroup.retirementCppYearsContributed1 !== null
            ? selectedAccountGroup.retirementCppYearsContributed1
            : '',
        retirementCppAvgEarningsPctOfYMPE1:
          selectedAccountGroup.retirementCppAvgEarningsPctOfYMPE1 !== undefined && selectedAccountGroup.retirementCppAvgEarningsPctOfYMPE1 !== null
            ? selectedAccountGroup.retirementCppAvgEarningsPctOfYMPE1
            : '',
        retirementCppStartAge1:
          selectedAccountGroup.retirementCppStartAge1 !== undefined && selectedAccountGroup.retirementCppStartAge1 !== null
            ? selectedAccountGroup.retirementCppStartAge1
            : '',
        retirementOasYearsResident1:
          selectedAccountGroup.retirementOasYearsResident1 !== undefined && selectedAccountGroup.retirementOasYearsResident1 !== null
            ? selectedAccountGroup.retirementOasYearsResident1
            : '',
        retirementOasStartAge1:
          selectedAccountGroup.retirementOasStartAge1 !== undefined && selectedAccountGroup.retirementOasStartAge1 !== null
            ? selectedAccountGroup.retirementOasStartAge1
            : '',
        retirementCppYearsContributed2:
          selectedAccountGroup.retirementCppYearsContributed2 !== undefined && selectedAccountGroup.retirementCppYearsContributed2 !== null
            ? selectedAccountGroup.retirementCppYearsContributed2
            : '',
        retirementCppAvgEarningsPctOfYMPE2:
          selectedAccountGroup.retirementCppAvgEarningsPctOfYMPE2 !== undefined && selectedAccountGroup.retirementCppAvgEarningsPctOfYMPE2 !== null
            ? selectedAccountGroup.retirementCppAvgEarningsPctOfYMPE2
            : '',
        retirementCppStartAge2:
          selectedAccountGroup.retirementCppStartAge2 !== undefined && selectedAccountGroup.retirementCppStartAge2 !== null
            ? selectedAccountGroup.retirementCppStartAge2
            : '',
        retirementOasYearsResident2:
          selectedAccountGroup.retirementOasYearsResident2 !== undefined && selectedAccountGroup.retirementOasYearsResident2 !== null
            ? selectedAccountGroup.retirementOasYearsResident2
            : '',
        retirementOasStartAge2:
          selectedAccountGroup.retirementOasStartAge2 !== undefined && selectedAccountGroup.retirementOasStartAge2 !== null
            ? selectedAccountGroup.retirementOasStartAge2
            : '',
        retirementCppMaxAt65Annual:
          selectedAccountGroup.retirementCppMaxAt65Annual !== undefined && selectedAccountGroup.retirementCppMaxAt65Annual !== null
            ? selectedAccountGroup.retirementCppMaxAt65Annual
            : '',
        retirementOasFullAt65Annual:
          selectedAccountGroup.retirementOasFullAt65Annual !== undefined && selectedAccountGroup.retirementOasFullAt65Annual !== null
            ? selectedAccountGroup.retirementOasFullAt65Annual
            : '',
      };
      const initial = pendingOverride ? { ...initialBase, ...pendingOverride } : initialBase;
      setAccountMetadataEditor({
        accountKey,
        accountLabel: groupLabel,
        targetType: 'group',
        initial,
        models: [],
      });
    }
  }, [selectedAccountInfo, selectedAccountGroup, isAccountGroupSelection, pendingMetadataOverrides]);


  const handleCloseAccountMetadata = useCallback(() => {
    setAccountMetadataEditor(null);
  }, []);

  const handleSaveAccountMetadata = useCallback(
    async (payload) => {
      if (!accountMetadataEditor || !accountMetadataEditor.accountKey) {
        setAccountMetadataEditor(null);
        return;
      }
      try {
        await setAccountMetadata(accountMetadataEditor.accountKey, payload);
      } catch (error) {
        const message = error instanceof Error && error.message ? error.message : 'Failed to save account details.';
        throw new Error(message);
      }
      // Optimistically reflect latest edits when reopening the dialog before the refresh completes
      setPendingMetadataOverrides((prev) => {
        const next = new Map(prev);
        const key = String(accountMetadataEditor.accountKey);
        // Only keep fields that the editor can show; this prevents unexpected values from leaking in
        const safe = {};
        [
          'displayName',
          'accountGroup',
          'portalAccountId',
          'chatURL',
          'cagrStartDate',
          'rebalancePeriod',
          'ignoreSittingCash',
          'projectionGrowthPercent',
          'mainRetirementAccount',
          'retirementAge',
          'retirementYear',
          'retirementIncome',
          'retirementLivingExpenses',
          'retirementBirthDate',
          'retirementInflationPercent',
          // New retirement modeling fields
          'retirementHouseholdType',
          'retirementBirthDate1',
          'retirementBirthDate2',
          'retirementCppYearsContributed1',
          'retirementCppAvgEarningsPctOfYMPE1',
          'retirementOasYearsResident1',
          'retirementCppYearsContributed2',
          'retirementCppAvgEarningsPctOfYMPE2',
          'retirementOasYearsResident2',
          'retirementCppMaxAt65Annual',
          'retirementOasFullAt65Annual',
        ].forEach((k) => {
          if (Object.prototype.hasOwnProperty.call(payload, k)) {
            safe[k] = payload[k];
          }
        });
        next.set(key, safe);
        return next;
      });
      setAccountMetadataEditor(null);
      setRefreshKey((value) => value + 1);
    },
    [accountMetadataEditor, setRefreshKey, setPendingMetadataOverrides]
  );

  useEffect(() => {
    if (isAggregateSelection) {
      setPlanningContextEditor(null);
    }
  }, [isAggregateSelection, setPlanningContextEditor]);

  const handleProjectionGrowthPersisted = useCallback(
    (accountKey, percent) => {
      const rawKey = typeof accountKey === 'string' ? accountKey.trim() : '';
      if (!rawKey) {
        return;
      }

      let canonicalKey = rawKey;
      if (accountsById.has(rawKey)) {
        const account = accountsById.get(rawKey);
        const resolved = resolveAccountMetadataKey(account);
        if (resolved) {
          canonicalKey = resolved;
        }
      } else {
        for (const account of accountsById.values()) {
          if (!account || typeof account !== 'object') {
            continue;
          }
          const number =
            account.number !== undefined && account.number !== null
              ? String(account.number).trim()
              : '';
          if (number && number === rawKey) {
            const resolved = resolveAccountMetadataKey(account);
            if (resolved) {
              canonicalKey = resolved;
            }
            break;
          }
        }
      }

      const normalizedKey = canonicalKey.trim();
      if (!normalizedKey) {
        return;
      }

      const normalizedPercent = Number.isFinite(percent) ? Number(percent) : null;

      setPendingMetadataOverrides((prev) => {
        const next = new Map(prev);
        const existing = next.get(normalizedKey) || {};
        const updated = { ...existing, projectionGrowthPercent: normalizedPercent };
        next.set(normalizedKey, updated);
        return next;
      });
    },
    [accountsById, setPendingMetadataOverrides]
  );

  const handleEstimateFutureCagr = useCallback(async () => {
    openChatGpt();

    const summary = getSummaryText();
    if (!summary) {
      return;
    }

    const prompt =
      "Please review the general economic news for the last 1 year, 6 months, 1 month, 1 week, and 1 day, and then review the news and performance of the below companies for 1 year, 6 months, 1 week, and 1 day. Once you've digested all of the news, put that information to work coming up with your best estimate of the CAGR of this portfolio over the next 10 years.\n\nPortfolio:\n\n" +
      summary;

    try {
      await copyTextToClipboard(prompt);
    } catch (error) {
      console.error('Failed to copy CAGR estimate prompt', error);
    }
  }, [getSummaryText]);

  const handleShowProjections = useCallback(() => {
    if (!selectedAccountKey) {
      return;
    }
    const label = resolveAccountLabelByKey(selectedAccountKey) || 'Account';
    const cagrStart = cagrStartDate || null;
    let parentAccountId = null;
    // If current selection is a leaf account, try to resolve its parent group id
    if (selectedAccountInfo && typeof selectedAccountInfo.accountGroup === 'string') {
      const key = selectedAccountInfo.accountGroup.trim().toLowerCase();
      if (key) {
        const group = accountGroupsByNormalizedName.get(key) || null;
        if (group && group.id !== undefined && group.id !== null) {
          parentAccountId = String(group.id);
        }
      }
    }
    setProjectionContext({ accountKey: selectedAccountKey, label, cagrStartDate: cagrStart, parentAccountId, retireAtAge: null });
    setShowProjectionDialog(true);
  }, [
    selectedAccountKey,
    selectedAccountInfo,
    resolveAccountLabelByKey,
    cagrStartDate,
    accountGroupsByNormalizedName,
  ]);

  const handleCloseProjections = useCallback(() => {
    setShowProjectionDialog(false);
    setProjectionContext({ accountKey: null, label: null, cagrStartDate: null, parentAccountId: null, retireAtAge: null });
  }, []);

  const skipCadToggle = investEvenlyPlan?.skipCadPurchases ?? false;
  const skipUsdToggle = investEvenlyPlan?.skipUsdPurchases ?? false;

  const handleAdjustInvestEvenlyPlan = useCallback(
    (options) => {
      if (!investEvenlyPlanInputs) {
        return;
      }

      const nextSkipCadPurchases = options?.skipCadPurchases ?? skipCadToggle;
      const nextSkipUsdPurchases = options?.skipUsdPurchases ?? skipUsdToggle;
      const hasCashOverrideOption =
        options && Object.prototype.hasOwnProperty.call(options, 'cashOverrides');
      const hasTargetOption =
        options && Object.prototype.hasOwnProperty.call(options, 'useTargetProportions');
      const {
        priceOverrides,
        cashOverrides: storedCashOverrides,
        ...restInputs
      } = investEvenlyPlanInputs;
      const nextCashOverrides = hasCashOverrideOption
        ? options.cashOverrides
        : storedCashOverrides ?? null;
      const nextUseTargetProportions = hasTargetOption
        ? Boolean(options.useTargetProportions)
        : Boolean(restInputs.useTargetProportions);
      const plan = buildInvestEvenlyPlan({
        ...restInputs,
        priceOverrides:
          priceOverrides instanceof Map ? new Map(priceOverrides) : priceOverrides || null,
        cashOverrides: nextCashOverrides,
        skipCadPurchases: nextSkipCadPurchases,
        skipUsdPurchases: nextSkipUsdPurchases,
        useTargetProportions: nextUseTargetProportions,
      });

      if (!plan) {
        return;
      }

      console.log('Invest cash evenly plan summary (adjusted):\n' + plan.summaryText);
      setInvestEvenlyPlan(enhancePlanWithAccountContext(plan));
      setInvestEvenlyPlanInputs((prev) => {
        if (!prev) {
          return prev;
        }
        const nextPriceOverrides =
          prev.priceOverrides instanceof Map ? new Map(prev.priceOverrides) : prev.priceOverrides || null;
        return {
          ...prev,
          priceOverrides: nextPriceOverrides,
          cashOverrides: nextCashOverrides ?? null,
          useTargetProportions: nextUseTargetProportions,
        };
      });
    },
    [
      investEvenlyPlanInputs,
      skipCadToggle,
      skipUsdToggle,
      enhancePlanWithAccountContext,
      setInvestEvenlyPlanInputs,
    ]
  );

  useEffect(() => {
    if (!autoRefreshEnabled) {
      return undefined;
    }

    if (typeof window === 'undefined') {
      return undefined;
    }

    const intervalId = window.setInterval(() => {
      setRefreshKey((value) => value + 1);
    }, 10000);

    return () => {
      window.clearInterval(intervalId);
    };
  }, [autoRefreshEnabled]);

  useEffect(() => {
    if (!hasData && pnlBreakdownMode) {
      setPnlBreakdownMode(null);
      setPnlBreakdownInitialAccount(null);
    }
  }, [hasData, pnlBreakdownMode]);

  useEffect(() => {
    if (!showReturnBreakdown) {
      return;
    }
    if (!fundingSummaryForDisplay?.returnBreakdown?.length) {
      setShowReturnBreakdown(false);
    }
  }, [showReturnBreakdown, fundingSummaryForDisplay]);

  const handleRetryNews = useCallback(() => {
    setPortfolioNewsState((prev) => ({
      ...prev,
      status: 'idle',
      error: null,
      cacheKey: null,
    }));
    setPortfolioNewsRetryKey((value) => value + 1);
  }, []);

  const handleRetryQqqDetails = useCallback(() => {
    fetchQqqTemperature();
  }, [fetchQqqTemperature]);

  const handleRefresh = (event) => {
    if (event?.ctrlKey) {
      event.preventDefault();
      setAutoRefreshEnabled((value) => !value);
      return;
    }
    setRefreshKey((value) => value + 1);
    if (showingAggregateAccounts || shouldShowQqqDetails) {
      fetchQqqTemperature();
    }
  };

  const handleClosePnlBreakdown = () => {
    setPnlBreakdownMode(null);
    setPnlBreakdownInitialAccount(null);
    setPnlBreakdownUseAllOverride(null);
  };

  const handleShowAnnualizedReturnDetails = useCallback(() => {
    if (!fundingSummaryForDisplay?.returnBreakdown?.length) {
      return;
    }
    setShowReturnBreakdown(true);
  }, [fundingSummaryForDisplay]);

  const handleCloseAnnualizedReturnDetails = useCallback(() => {
    setShowReturnBreakdown(false);
  }, []);

  const handleOpenPeople = () => {
    if (!peopleSummary.hasBalances) {
      return;
    }
    setShowPeople(true);
  };

  const handleClosePeople = () => {
    setShowPeople(false);
  };

  const handleCloseInvestEvenlyDialog = useCallback(() => {
    setInvestEvenlyPlan(null);
    setInvestEvenlyPlanInputs(null);
  }, []);

  let showInvestmentModelDialog = Boolean(activeInvestmentModelDialog);
  let investmentModelDialogData = null;
  let investmentModelDialogLoading = false;
  let investmentModelDialogError = null;
  let investmentModelDialogOnRetry = null;
  let investmentModelDialogModelName = null;
  let investmentModelDialogLastRebalance = null;
  let investmentModelDialogEvaluation = null;
  let investmentModelDialogTitle = 'Investment Model';
  let investmentModelDialogOnMarkRebalanced = null;
  let investmentModelDialogAccountUrl = null;

  if (activeInvestmentModelDialog?.type === 'global') {
    investmentModelDialogData = qqqData;
    investmentModelDialogLoading = qqqLoading;
    investmentModelDialogError = qqqError;
    investmentModelDialogOnRetry = fetchQqqTemperature;
    investmentModelDialogModelName = 'A1';
    investmentModelDialogLastRebalance = a1LastRebalance;
    investmentModelDialogEvaluation = a1Evaluation;
  } else if (activeInvestmentModelDialog?.type === 'account-model') {
    const chartState = activeAccountModelSection?.chart || { data: null, loading: false, error: null };
    investmentModelDialogData = chartState.data || null;
    investmentModelDialogLoading = Boolean(chartState.loading);
    investmentModelDialogError = chartState.error || null;
    investmentModelDialogOnRetry =
      activeAccountModelSection && activeAccountModelSection.chartKey
        ? () => handleRetryInvestmentModelChart(activeAccountModelSection)
        : null;
    investmentModelDialogModelName =
      activeAccountModelSection?.model || activeInvestmentModelDialog.model || null;
    investmentModelDialogLastRebalance = activeAccountModelSection?.lastRebalance || null;
    investmentModelDialogEvaluation = activeAccountModelSection?.evaluation || null;
    investmentModelDialogAccountUrl = activeAccountModelSection?.accountUrl || null;
    investmentModelDialogTitle =
      activeAccountModelSection?.displayTitle ||
      activeAccountModelSection?.title ||
      (investmentModelDialogModelName ? `${investmentModelDialogModelName} Investment Model` : 'Investment Model');
    if (activeAccountModelSection?.accountNumber && activeAccountModelSection?.model) {
      investmentModelDialogOnMarkRebalanced = () => handleMarkModelAsRebalanced(activeAccountModelSection);
    }
  } else {
    showInvestmentModelDialog = false;
  }

  const activeTotalPnlAccountKey = totalPnlDialogContext.accountKey || selectedAccountKey;
  const totalPnlDialogDataBase =
    totalPnlSeriesState.accountKey === activeTotalPnlAccountKey ? totalPnlSeriesState.data : null;
  const totalPnlDialogLoading =
    totalPnlSeriesState.accountKey === activeTotalPnlAccountKey && totalPnlSeriesState.status === 'loading';
  const totalPnlDialogError =
    totalPnlSeriesState.accountKey === activeTotalPnlAccountKey && totalPnlSeriesState.status === 'error'
      ? totalPnlSeriesState.error
      : null;

  useEffect(() => {
    if (!activeTotalPnlAccountKey) {
      return;
    }
    const seriesMap = data?.accountTotalPnlSeries;
    const entry = seriesMap && typeof seriesMap === 'object' ? seriesMap[activeTotalPnlAccountKey] : null;
    const isAggregateSelectionMode =
      activeTotalPnlAccountKey === 'all' || isAccountGroupSelection(activeTotalPnlAccountKey);
    const desiredMode = isAggregateSelectionMode ? 'all' : 'cagr';
    const cachedSeries =
      entry && typeof entry === 'object'
        ? entry[desiredMode] || entry.cagr || entry.all || null
        : null;
    if (!cachedSeries) {
      return;
    }
    setTotalPnlSeriesState((prev) => {
      if (
        prev.accountKey === activeTotalPnlAccountKey &&
        prev.mode === desiredMode &&
        prev.status === 'success' &&
        prev.data === cachedSeries
      ) {
        return prev;
      }
      return {
        status: 'success',
        data: cachedSeries,
        error: null,
        accountKey: activeTotalPnlAccountKey,
        mode: desiredMode,
        symbol: null,
      };
    });
  }, [activeTotalPnlAccountKey, data?.accountTotalPnlSeries]);

  // Resolve symbol Total P&L series for header chart (when focusing a symbol)
  const selectedSymbolTotalPnlSeries = useMemo(() => {
    if (!focusedSymbol || !selectedAccountKey) return null;
    if (
      totalPnlSeriesState.accountKey === selectedAccountKey &&
      (totalPnlSeriesState.symbol || null) === (focusedSymbol || null) &&
      totalPnlSeriesState.status === 'success'
    ) {
      return totalPnlSeriesState.data || null;
    }
    return null;
  }, [focusedSymbol, selectedAccountKey, totalPnlSeriesState.accountKey, totalPnlSeriesState.symbol, totalPnlSeriesState.status, totalPnlSeriesState.data]);

  // For symbol charts, start on the first date the symbol is actually held
  const selectedSymbolTotalPnlSeriesForChart = useMemo(() => {
    const series = selectedSymbolTotalPnlSeries;
    if (!series || !Array.isArray(series.points) || !series.points.length) return series;
    try {
      const findFirstActiveDate = () => {
        for (let i = 0; i < series.points.length; i += 1) {
          const p = series.points[i] || {};
          const e = Number(p.equityCad);
          const n = Number(p.cumulativeNetDepositsCad);
          const t = Number(p.totalPnlCad);
          const has = (Number.isFinite(e) && Math.abs(e) > 1e-6) || (Number.isFinite(n) && Math.abs(n) > 1e-6) || (Number.isFinite(t) && Math.abs(t) > 1e-6);
          if (has && typeof p.date === 'string' && p.date) {
            return p.date;
          }
        }
        return null;
      };
      const start = findFirstActiveDate();
      if (start && series.displayStartDate !== start) {
        return { ...series, displayStartDate: start };
      }
    } catch (e) {
      // ignore
    }
    return series;
  }, [selectedSymbolTotalPnlSeries]);

  const selectedSymbolTotalPnlSeriesStatus = useMemo(() => {
    if (!focusedSymbol || !selectedAccountKey) return 'idle';
    if (
      totalPnlSeriesState.accountKey === selectedAccountKey &&
      (totalPnlSeriesState.symbol || null) === (focusedSymbol || null)
    ) {
      return totalPnlSeriesState.status;
    }
    return 'idle';
  }, [focusedSymbol, selectedAccountKey, totalPnlSeriesState.accountKey, totalPnlSeriesState.symbol, totalPnlSeriesState.status]);

  const selectedSymbolTotalPnlSeriesError = useMemo(() => {
    if (!focusedSymbol || !selectedAccountKey) return null;
    if (
      totalPnlSeriesState.accountKey === selectedAccountKey &&
      (totalPnlSeriesState.symbol || null) === (focusedSymbol || null) &&
      totalPnlSeriesState.status === 'error'
    ) {
      return totalPnlSeriesState.error || null;
    }
    return null;
  }, [focusedSymbol, selectedAccountKey, totalPnlSeriesState.accountKey, totalPnlSeriesState.symbol, totalPnlSeriesState.status, totalPnlSeriesState.error]);

  // If focusing a symbol, synthesize a lightweight per-symbol series for the dialog
  const totalPnlDialogData = useMemo(() => {
    if (!focusedSymbol) {
      return totalPnlDialogDataBase;
    }
    // Prefer server-provided series when available
    if (totalPnlDialogDataBase && Array.isArray(totalPnlDialogDataBase.points) && totalPnlDialogDataBase.points.length) {
      return totalPnlDialogDataBase;
    }
    // Resolve symbol totals for current view (all/group/account) and range mode
    const useAll = totalPnlSeriesState.mode === 'all';
    const map = useAll
      ? (data?.accountTotalPnlBySymbolAll || data?.accountTotalPnlBySymbol || null)
      : (data?.accountTotalPnlBySymbol || null);
    if (!map || typeof map !== 'object') return totalPnlDialogDataBase;
    let container = null;
    if (isAggregateSelection) {
      const key = typeof selectedAccount === 'string' && selectedAccount.trim() ? selectedAccount.trim() : 'all';
      container = map[key] || map['all'] || null;
    } else if (selectedAccountInfo?.id) {
      container = map[selectedAccountInfo.id] || null;
    }
    if (!container || !Array.isArray(container.entries)) return totalPnlDialogDataBase;
    const up = String(focusedSymbol).trim().toUpperCase();
    const match = container.entries.find((e) => (e?.symbol || '').toString().trim().toUpperCase() === up);
    if (!match) return totalPnlDialogDataBase;
    const totalPnl = Number(match.totalPnlCad);
    const equity = Number(match.marketValueCad);
    const asOfKey = typeof container.asOf === 'string' && container.asOf.trim() ? container.asOf.trim() : (asOf || new Date().toISOString()).slice(0,10);
    const startKey = (function resolveStart(){
      if (typeof cagrStartDate === 'string' && cagrStartDate) return cagrStartDate;
      const fs = fundingSummaryForDisplay?.annualizedReturnStartDate || fundingSummaryForDisplay?.periodStartDate;
      return typeof fs === 'string' ? fs : null;
    })();
    const cost = Number.isFinite(totalPnl) && Number.isFinite(equity) ? equity - totalPnl : null;
    const points = [];
    if (startKey) {
      points.push({ date: startKey, equityCad: Number.isFinite(cost) ? cost : 0, cumulativeNetDepositsCad: Number.isFinite(cost) ? cost : 0, totalPnlCad: 0 });
    }
    points.push({ date: asOfKey, equityCad: Number.isFinite(equity) ? equity : 0, cumulativeNetDepositsCad: Number.isFinite(cost) ? cost : 0, totalPnlCad: Number.isFinite(totalPnl) ? totalPnl : 0 });
    const summary = {
      netDepositsCad: Number.isFinite(cost) ? cost : null,
      totalEquityCad: Number.isFinite(equity) ? equity : null,
      totalPnlCad: Number.isFinite(totalPnl) ? totalPnl : null,
      totalPnlAllTimeCad: Number.isFinite(totalPnl) ? totalPnl : null,
    };
    return { accountId: activeTotalPnlAccountKey, periodStartDate: startKey, periodEndDate: asOfKey, points, summary };
  }, [
    focusedSymbol,
    totalPnlDialogDataBase,
    totalPnlSeriesState.mode,
    data?.accountTotalPnlBySymbol,
    data?.accountTotalPnlBySymbolAll,
    isAggregateSelection,
    selectedAccount,
    selectedAccountInfo?.id,
    cagrStartDate,
    fundingSummaryForDisplay?.annualizedReturnStartDate,
    fundingSummaryForDisplay?.periodStartDate,
    asOf,
    activeTotalPnlAccountKey,
  ]);

  if (loading && !data) {
    return (
      <div className="summary-page summary-page--initial-loading">
        <div className="initial-loading" role="status" aria-live="polite">
          <span className="visually-hidden">Loading latest account data…</span>
          <span className="initial-loading__spinner" aria-hidden="true" />
        </div>
      </div>
    );
  }

  const summaryMainClassName =
    !showTargetColumnForSelection && orderedPositions.length > 0
      ? 'summary-main summary-main--compact'
      : 'summary-main';

  const focusedSymbolQuote = focusedSymbolQuoteState.data || null;
  const focusedSymbolQuoteStatus = focusedSymbolQuoteState.status;
  const focusedSymbolQuoteError = focusedSymbolQuoteState.error;
  const focusedSymbolQuoteCurrency =
    focusedSymbolQuote && typeof focusedSymbolQuote.currency === 'string'
      ? focusedSymbolQuote.currency.trim().toUpperCase()
      : null;

  const formatQuoteMoney = (value, digitOptions) => {
    const formatted = formatMoney(value, digitOptions);
    if (formatted === '—') {
      return formatted;
    }
    return focusedSymbolQuoteCurrency ? `${formatted} ${focusedSymbolQuoteCurrency}` : formatted;
  };

  const quotePriceDisplay = formatQuoteMoney(focusedSymbolQuote?.price, {
    minimumFractionDigits: 2,
    maximumFractionDigits: 2,
  });
  const quoteChangePercent =
    focusedSymbolQuote && Number.isFinite(focusedSymbolQuote.changePercent)
      ? Number(focusedSymbolQuote.changePercent)
      : null;
  const quoteChangeDisplay =
    quoteChangePercent !== null ? formatSignedPercent(quoteChangePercent, 2) : null;
  const quoteChangeTone = quoteChangePercent > 0 ? 'positive' : quoteChangePercent < 0 ? 'negative' : 'neutral';
  const quotePeValue =
    focusedSymbolQuote && Number.isFinite(focusedSymbolQuote.peRatio)
      ? formatNumber(focusedSymbolQuote.peRatio, { minimumFractionDigits: 1, maximumFractionDigits: 1 })
      : null;
  const quoteMarketCapValue = (() => {
    if (!focusedSymbolQuote || !Number.isFinite(focusedSymbolQuote.marketCap)) {
      return null;
    }

    const marketCap = Number(focusedSymbolQuote.marketCap);
    const currencySuffix = focusedSymbolQuoteCurrency ? ` ${focusedSymbolQuoteCurrency}` : '';
    const magnitudeFormats = [
      { threshold: 1e12, suffix: 'T' },
      { threshold: 1e9, suffix: 'B' },
      { threshold: 1e6, suffix: 'M' },
    ];

    for (const { threshold, suffix } of magnitudeFormats) {
      if (marketCap >= threshold) {
        const scaled = marketCap / threshold;
        const digitOptions = scaled >= 100
          ? { minimumFractionDigits: 0, maximumFractionDigits: 0 }
          : { minimumFractionDigits: 1, maximumFractionDigits: 1 };
        const magnitude = formatNumber(scaled, digitOptions);
        if (magnitude === '—') {
          return null;
        }
        return `$${magnitude} ${suffix}${currencySuffix}`;
      }
    }

    const formatted = formatQuoteMoney(marketCap, {
      minimumFractionDigits: 0,
      maximumFractionDigits: 0,
    });
    return formatted === '—' ? null : formatted;
  })();
  const quoteDividendValue =
    focusedSymbolQuote && Number.isFinite(focusedSymbolQuote.dividendYieldPercent) && focusedSymbolQuote.dividendYieldPercent > 0
      ? formatPercent(focusedSymbolQuote.dividendYieldPercent, { minimumFractionDigits: 2, maximumFractionDigits: 2 })
      : null;
  const quoteMessage = (() => {
    if (focusedSymbolQuoteStatus === 'loading' && !focusedSymbolQuote) {
      return 'Loading quote…';
    }
    if (focusedSymbolQuoteStatus === 'error' && focusedSymbolQuoteError) {
      return focusedSymbolQuoteError.message || 'Quote unavailable.';
    }
    return null;
  })();
  const summaryButtonTitleBase =
    'Open quote (Perplexity). Ctrl-click for Questrade, Alt-click for Yahoo Finance.';
  const summaryButtonTitle = focusedSymbolQuoteError
    ? `${summaryButtonTitleBase} Quote status: ${focusedSymbolQuoteError.message || 'Failed to refresh quote.'}`
    : summaryButtonTitleBase;
  return (
    <div className="summary-page">
      <main className={summaryMainClassName}>
        <header className="page-header">
          <GlobalSearch
            symbols={searchSymbols}
            accounts={accounts}
            accountGroups={accountGroups}
            navItems={(() => {
              // Build dynamic search commands, skipping disabled features
              const items = [
                { key: 'positions', label: 'Positions' },
                { key: 'orders', label: 'Orders' },
                { key: 'dividends', label: 'Dividends' },
                { key: 'total-pnl', label: 'Total P&L' },
                { key: 'projections', label: 'Projections' },
                { key: 'retirement-projections', label: 'Retirement Projections' },
                { key: 'deployment', label: 'Deployment' },
              ];

              // Models tab (only if available)
              if (shouldShowInvestmentModels) {
                items.push({ key: 'models', label: 'Models' });
              }

              // People (only if household totals available)
              if (!peopleDisabled) {
                items.push({ key: 'people', label: 'People' });
              }

              // Cash breakdown (only in aggregate view with CAD/USD)
              if (cashBreakdownAvailable) {
                items.push({ key: 'cash-breakdown', label: 'Cash Breakdown' });
              }

              // P&L breakdowns (only when we have positions content)
              if (showContent && orderedPositions.length) {
                items.push({ key: 'breakdown-day', label: "P&L Breakdown — Today" });
                items.push({ key: 'breakdown-open', label: 'P&L Breakdown — Open' });
                items.push({ key: 'breakdown-total', label: 'P&L Breakdown — Total' });
              }

              // Return breakdown dialog (only if data available)
              if (Array.isArray(fundingSummaryForDisplay?.returnBreakdown) && fundingSummaryForDisplay.returnBreakdown.length > 0) {
                items.push({ key: 'return-breakdown', label: 'Return Breakdown' });
              }

              // Investment model (global). Show when aggregate accounts.
              if (showingAggregateAccounts) {
                items.push({ key: 'investment-model', label: 'Investment Model' });
              }

              // Quick actions
              items.push({ key: 'copy-summary', label: 'Copy account summary' });
              items.push({ key: 'estimate-cagr', label: 'Estimate future CAGR' });
              items.push({ key: 'invest-evenly', label: 'Invest cash evenly' });
              if (markRebalanceContext) {
                items.push({ key: 'mark-rebalanced', label: 'Mark as rebalanced' });
              }

              return items;
            })()}
            onSelectSymbol={handleSearchSelectSymbol}
            onSelectAccount={handleAccountChange}
            onNavigate={handleSearchNavigate}
          />
          <AccountSelector
            accounts={accounts}
            accountGroups={accountGroups}
            groupRelations={groupRelations}
            selected={selectedAccount}
            onChange={handleAccountChange}
            disabled={loading && !data}
          />
        </header>
        {focusedSymbol ? (
          <section className="symbol-view" aria-label="Symbol focus">
            <div className="symbol-view__row">
              <div className="symbol-view__summary">
                <div
                  className="symbol-view__summary-content"
                  data-focus-visible={focusedSymbolSummaryFocusVisible ? 'true' : undefined}
                >
                  <div className="symbol-view__primary">
                    <div
                      className="symbol-view__summary-main"
                      role="button"
                      tabIndex={0}
                      onClick={handleFocusedSymbolSummaryClick}
                      onKeyDown={handleFocusedSymbolSummaryKeyDown}
                      onContextMenu={handleFocusedSymbolContextMenu}
                      onFocus={handleFocusedSymbolSummaryFocus}
                      onBlur={handleFocusedSymbolSummaryBlur}
                      title={summaryButtonTitle}
                    >
                      <span className="symbol-view__title">
                        <span className="symbol-view__icon" aria-hidden="true">
                          {focusedSymbolLogoUrl ? (
                            <img
                              className="symbol-view__icon-image"
                              src={focusedSymbolLogoUrl}
                              alt={focusedSymbolLogoAlt || undefined}
                              width={28}
                              height={28}
                              loading="lazy"
                              referrerPolicy="no-referrer"
                            />
                          ) : (
                            <svg
                              width="16"
                              height="16"
                              viewBox="0 0 24 24"
                              fill="none"
                              xmlns="http://www.w3.org/2000/svg"
                            >
                              <path
                                d="M4 4V20H20"
                                stroke="currentColor"
                                strokeWidth="1.8"
                                strokeLinecap="round"
                                strokeLinejoin="round"
                              />
                              <path
                                d="M7 14L11.5 9.5L14.5 12.5L20 7"
                                stroke="currentColor"
                                strokeWidth="1.8"
                                strokeLinecap="round"
                                strokeLinejoin="round"
                              />
                            </svg>
                          )}
                        </span>
                        <span className="symbol-view__text">
                          <strong>{focusedSymbol}</strong>
                          {focusedSymbolDescription ? (
                            <span className="symbol-view__desc">— {focusedSymbolDescription}</span>
                          ) : null}
                        </span>
                      </span>
                    </div>
                    <div className="symbol-view__primary-actions">
                      <button
                        type="button"
                        className="symbol-view__action"
                        onClick={handleFocusedSymbolBuySell}
                      >
                        Buy/sell
                      </button>
                      <button
                        type="button"
                        className="symbol-view__clear"
                        onClick={() => {
                          setFocusedSymbol(null);
                          setFocusedSymbolDescription(null);
                          setOrdersFilter('');
                        }}
                      >
                        Clear
                      </button>
                    </div>
                  </div>
                  <div className="symbol-view__details">
                    {quoteMessage ? (
                      <span className="symbol-view__detail symbol-view__detail--message">{quoteMessage}</span>
                    ) : (
                      <>
                        <span className="symbol-view__detail symbol-view__detail--price">
                          <span className="symbol-view__detail-price">{quotePriceDisplay}</span>
                          {quoteChangeDisplay ? (
                            <span
                              className={`symbol-view__detail-change symbol-view__detail-change--${quoteChangeTone}`}
                            >
                              ({quoteChangeDisplay})
                            </span>
                          ) : null}
                        </span>
                        {quotePeValue ? (
                          <span className="symbol-view__detail">
                            <span className="symbol-view__detail-label">P/E</span>
                            <span className="symbol-view__detail-value">{quotePeValue}</span>
                          </span>
                        ) : null}
                        {quoteMarketCapValue ? (
                          <span className="symbol-view__detail">
                            <span className="symbol-view__detail-label">Market cap</span>
                            <span className="symbol-view__detail-value">{quoteMarketCapValue}</span>
                          </span>
                        ) : null}
                        {quoteDividendValue ? (
                          <span className="symbol-view__detail">
                            <span className="symbol-view__detail-label">Dividend yield</span>
                            <span className="symbol-view__detail-value">{quoteDividendValue}</span>
                          </span>
                        ) : null}
                      </>
                    )}
                  </div>
                </div>
              </div>
            </div>
            {focusedSymbolMenuState.open ? (
              <div
                className="positions-table__context-menu"
                ref={focusedSymbolMenuRef}
                style={{ top: `${focusedSymbolMenuState.y}px`, left: `${focusedSymbolMenuState.x}px` }}
              >
                <ul className="positions-table__context-menu-list" role="menu">
                  <li role="none">
                    <button
                      type="button"
                      className="positions-table__context-menu-item"
                      role="menuitem"
                      onClick={handleFocusedSymbolMenuBuySell}
                    >
                      Buy/sell
                    </button>
                  </li>
                  {showFocusedSymbolGoToAccount ? (
                    <li role="none">
                      <button
                        type="button"
                        className="positions-table__context-menu-item"
                        role="menuitem"
                        onClick={handleFocusedSymbolMenuGoToAccount}
                        disabled={!focusedSymbolHasPosition}
                      >
                        Go to account
                      </button>
                    </li>
                  ) : null}
                  <li role="none">
                    <button
                      type="button"
                      className="positions-table__context-menu-item"
                      role="menuitem"
                      onClick={handleFocusedSymbolMenuOrders}
                      disabled={!focusedSymbolHasPosition}
                    >
                      Orders
                    </button>
                  </li>
                  <li role="none">
                    <button
                      type="button"
                      className="positions-table__context-menu-item"
                      role="menuitem"
                      onClick={handleFocusedSymbolMenuNotes}
                      disabled={!focusedSymbolHasPosition}
                    >
                      Notes
                    </button>
                  </li>
                  <li role="none">
                    <button
                      type="button"
                      className="positions-table__context-menu-item"
                      role="menuitem"
                      onClick={handleFocusedSymbolMenuExplain}
                    >
                      Explain movement
                    </button>
                  </li>
                </ul>
              </div>
            ) : null}
          </section>
        ) : null}

        {rebalanceTodos.length > 0 && (
          <section className="todo-panel" aria-label="Account reminders">
            <h2 className="todo-panel__title">TODOs</h2>
            <ul className="todo-panel__list">
              {rebalanceTodos.map((todo) => {
                const dueLabel = todo.dueDate ? formatDate(todo.dueDate) : null;
                const lastLabel = todo.lastRebalance ? formatDate(todo.lastRebalance) : null;
                const statusLabel =
                  todo.overdueDays > 0
                    ? `${todo.overdueDays} day${todo.overdueDays === 1 ? '' : 's'} overdue`
                    : 'Due today';
                const detailParts = [];
                if (dueLabel) {
                  detailParts.push(`Due ${dueLabel}`);
                }
                if (lastLabel) {
                  detailParts.push(`Last ${lastLabel}`);
                }
                if (Number.isFinite(todo.periodDays)) {
                  detailParts.push(`Every ${todo.periodDays} days`);
                }
                const detailText = detailParts.join(' • ');
                const modelLabel =
                  todo.modelTitle || (todo.modelKey && todo.modelKey !== 'ACCOUNT' ? todo.modelKey : null);
                const buttonLabel = modelLabel
                  ? `Rebalance ${todo.accountLabel} — ${modelLabel}`
                  : `Rebalance ${todo.accountLabel}`;
                return (
                  <li key={todo.id} className="todo-panel__item">
                    <button
                      type="button"
                      className="todo-panel__button"
                      onClick={(event) => handleTodoSelect(todo, event)}
                      disabled={!isAggregateSelection}
                      data-status={todo.overdueDays > 0 ? 'overdue' : 'due'}
                    >
                      <span className="todo-panel__primary">{buttonLabel}</span>
                      <span className="todo-panel__meta">
                        {statusLabel}
                        {detailText ? ` • ${detailText}` : ''}
                      </span>
                    </button>
                  </li>
                );
              })}
            </ul>
            {isAggregateSelection ? (
              <p className="todo-panel__hint">Select an item to jump to that account.</p>
            ) : null}
          </section>
        )}

        {error && (
          <div className="status-message error">
            <strong>Unable to load data.</strong>
            <p>{error.message}</p>
          </div>
        )}

        {showContent && currentTodoItems.length > 0 && (
          <TodoSummary items={currentTodoItems} onSelectItem={handleTodoItemSelect} />
        )}

        {showContent && (
          <SummaryMetrics
            currencyOption={activeCurrency}
            currencyOptions={currencyOptions}
            onCurrencyChange={setCurrencyView}
            balances={focusedSymbol ? { totalEquity: symbolFilteredPositions.total, marketValue: symbolFilteredPositions.total, cash: null } : activeBalances}
            deploymentSummary={focusedSymbol ? null : activeDeploymentSummary}
            pnl={focusedSymbol ? { dayPnl: focusedSymbolPnl?.dayPnl ?? 0, openPnl: focusedSymbolPnl?.openPnl ?? 0, totalPnl: focusedSymbolPnl?.totalPnl ?? null } : activePnl}
            fundingSummary={focusedSymbol ? (function buildSymbolFunding(){
              const mv = Number(symbolFilteredPositions.total) || 0;
              const totalP = Number(focusedSymbolPnl?.totalPnl);
              const cost = Number.isFinite(totalP) ? mv - totalP : null;
              let rate = null;
              const startKey = (function resolveStart(){
                if (typeof cagrStartDate === 'string' && cagrStartDate) return cagrStartDate;
                const s1 = fundingSummaryForDisplay?.annualizedReturnStartDate;
                if (typeof s1 === 'string' && s1) return s1;
                const s2 = fundingSummaryForDisplay?.periodStartDate;
                if (typeof s2 === 'string' && s2) return s2;
                return null;
              })();
              if (cost && cost > 0 && typeof startKey === 'string' && startKey) {
                const start = new Date(`${startKey}T00:00:00Z`);
                const end = new Date(asOf || new Date().toISOString());
                const years = (end - start) / (1000 * 60 * 60 * 24) / 365.25;
                if (Number.isFinite(years) && years > 0) {
                  const growth = mv / cost;
                  if (Number.isFinite(growth) && growth > 0) {
                    rate = Math.pow(growth, 1 / years) - 1;
                  }
                }
              }
              return {
                annualizedReturnRate: Number.isFinite(rate) ? rate : null,
                annualizedReturnAsOf: asOf,
                annualizedReturnStartDate: startKey,
                periodStartDate: startKey,
                periodEndDate: asOf,
              };
            })() : fundingSummaryForDisplay}
            asOf={asOf}
            onRefresh={handleRefresh}
            displayTotalEquity={focusedSymbol ? symbolFilteredPositions.total : displayTotalEquity}
            usdToCadRate={usdToCadRate}
            onShowPeople={handleOpenPeople}
            peopleDisabled={peopleDisabled}
            onShowCashBreakdown={focusedSymbol ? null : (cashBreakdownAvailable && activeCurrencyCode ? () => handleShowCashBreakdown(activeCurrencyCode) : null)}
            onShowPnlBreakdown={focusedSymbol ? null : (orderedPositions.length ? handleShowPnlBreakdown : null)}
            onShowTotalPnl={handleShowTotalPnlDialog}
            onShowAnnualizedReturn={handleShowAnnualizedReturnDetails}
            isRefreshing={isRefreshing}
            isAutoRefreshing={autoRefreshEnabled}
            onCopySummary={handleCopySummary}
            onEstimateFutureCagr={handleEstimateFutureCagr}
            onShowProjections={handleShowProjections}
            onMarkRebalanced={markRebalanceContext ? handleMarkAccountAsRebalanced : null}
            onPlanInvestEvenly={handlePlanInvestEvenly}
            onExplainMovement={focusedSymbol ? handleExplainMovementForSymbol : null}
            onSetPlanningContext={isAggregateSelection ? null : handleSetPlanningContext}
            onEditAccountDetails={canEditAccountDetails ? handleOpenAccountMetadata : null}
            onEditTargetProportions={
              !isAggregateSelection && selectedAccountInfo ? handleEditTargetProportions : null
            }
            chatUrl={selectedAccountChatUrl}
            showQqqTemperature={showingAggregateAccounts}
            qqqSummary={qqqSummary}
            onShowInvestmentModel={
              showingAggregateAccounts ? handleShowInvestmentModelDialog : null
            }
            benchmarkComparison={benchmarkSummary}
            totalPnlRangeOptions={focusedSymbol ? [] : totalPnlRangeOptions}
            selectedTotalPnlRange={focusedSymbol ? null : totalPnlRange}
            onTotalPnlRangeChange={focusedSymbol ? null : handleTotalPnlRangeChange}
            totalPnlSeries={focusedSymbol ? selectedSymbolTotalPnlSeriesForChart : selectedAccountTotalPnlSeries}
            totalPnlSeriesStatus={focusedSymbol ? selectedSymbolTotalPnlSeriesStatus : selectedTotalPnlSeriesStatus}
            totalPnlSeriesError={focusedSymbol ? selectedSymbolTotalPnlSeriesError : selectedTotalPnlSeriesError}
            onAdjustDeployment={focusedSymbol ? null : handleOpenDeploymentAdjustment}
            symbolMode={Boolean(focusedSymbol)}
            childAccounts={focusedSymbol ? [] : childAccountSummaries}
            parentGroups={focusedSymbol ? [] : parentAccountSummaries}
            childAccountParentTotal={focusedSymbol ? null : childAccountParentTotal}
            onSelectAccount={handleAccountChange}
            onShowChildPnlBreakdown={handleShowChildPnlBreakdown}
            onShowChildTotalPnl={handleShowChildTotalPnl}
          />
        )}

        {showContent && shouldShowQqqDetails && (
          <QqqTemperatureSection
            data={qqqData}
            loading={qqqLoading}
            error={qqqError}
            onRetry={handleRetryQqqDetails}
            title="QQQ temperature"
            modelName={null}
            lastRebalance={null}
            evaluation={null}
          />
        )}

        {showContent && (
          <section className="positions-card" ref={positionsCardRef}>
            <header className="positions-card__header">
              <div className="positions-card__tabs" role="tablist" aria-label="Portfolio data views">
                <button
                  type="button"
                  id={positionsTabId}
                  role="tab"
                  aria-selected={portfolioViewTab === 'positions'}
                  aria-controls={positionsPanelId}
                  className={portfolioViewTab === 'positions' ? 'active' : ''}
                  onClick={() => setPortfolioViewTab('positions')}
                >
                  Positions
                </button>
                <button
                  type="button"
                  id={ordersTabId}
                  role="tab"
                  aria-selected={portfolioViewTab === 'orders'}
                  aria-controls={ordersPanelId}
                  className={portfolioViewTab === 'orders' ? 'active' : ''}
                  onClick={() => setPortfolioViewTab('orders')}
                >
                  Orders
                </button>
                {shouldShowInvestmentModels ? (
                  <button
                    type="button"
                    id={modelsTabId}
                    role="tab"
                    aria-selected={portfolioViewTab === 'models'}
                    aria-controls={modelsPanelId}
                    className={[
                      portfolioViewTab === 'models' ? 'active' : '',
                      modelsRequireAttention ? 'positions-card__tab--attention' : '',
                    ]
                      .filter(Boolean)
                      .join(' ')}
                    onClick={() => setPortfolioViewTab('models')}
                  >
                    <span className="positions-card__tab-label">
                      Models
                      {modelsRequireAttention ? (
                        <>
                          <span className="positions-card__tab-indicator" aria-hidden="true" />
                          <span className="visually-hidden"> — action required</span>
                        </>
                      ) : null}
                    </span>
                  </button>
                ) : null}
                {hasDividendSummary ? (
                  <button
                    type="button"
                    id={dividendsTabId}
                    role="tab"
                    aria-selected={portfolioViewTab === 'dividends'}
                    aria-controls={dividendsPanelId}
                    className={portfolioViewTab === 'dividends' ? 'active' : ''}
                    onClick={() => setPortfolioViewTab('dividends')}
                  >
                    Dividends
                  </button>
                ) : null}
                {isNewsFeatureEnabled ? (
                  <button
                    type="button"
                    id={newsTabId}
                    role="tab"
                    aria-selected={portfolioViewTab === 'news'}
                    aria-controls={newsPanelId}
                    className={portfolioViewTab === 'news' ? 'active' : ''}
                    onClick={() => setPortfolioViewTab('news')}
                    onContextMenu={handleNewsTabContextMenu}
                  >
                    News
                  </button>
                ) : null}
              </div>
            </header>

            <div
              id={positionsPanelId}
              role="tabpanel"
              aria-labelledby={positionsTabId}
              hidden={portfolioViewTab !== 'positions'}
            >
              <PositionsTable
                positions={symbolFilteredPositions.list}
                totalMarketValue={symbolFilteredPositions.total}
                sortColumn={resolvedSortColumn}
                sortDirection={resolvedSortDirection}
                onSortChange={setPositionsSort}
                pnlMode={positionsPnlMode}
                onPnlModeChange={setPositionsPnlMode}
                embedded
                investmentModelSymbolMap={investmentModelSymbolMap}
                onShowInvestmentModel={selectedAccountInfo ? handleShowAccountInvestmentModel : null}
                onShowNotes={handleShowSymbolNotes}
                onShowOrders={handleShowSymbolOrders}
                onBuySell={handleBuySellPosition}
                onFocusSymbol={handleSearchSelectSymbol}
                onGoToAccount={focusedSymbol ? handleGoToAccountFromSymbol : null}
                forceShowTargetColumn={forcedTargetForSelectedAccount}
                showPortfolioShare={!focusedSymbol}
                showAccountColumn={Boolean(focusedSymbol) && isAggregateSelection}
                hideTargetColumn={Boolean(focusedSymbol)}
                hideDetailsOption={Boolean(focusedSymbol)}
                accountsById={accountsById}
              />
            </div>

            <div
              id={ordersPanelId}
              role="tabpanel"
              aria-labelledby={ordersTabId}
              hidden={!showOrdersPanel}
            >
              <div className="orders-panel__controls">
                <div className="orders-panel__input-group">
                  <input
                    id={ordersFilterInputId}
                    type="text"
                    className="orders-panel__filter-input"
                    value={ordersFilter}
                    onChange={handleOrdersFilterChange}
                    placeholder="Search by symbol, account, action, or status"
                    inputMode="search"
                    aria-label="Filter orders"
                    autoComplete="off"
                  />
                  {hasOrdersFilter ? (
                    <button
                      type="button"
                      className="orders-panel__clear"
                      onClick={handleClearOrdersFilter}
                      aria-label="Clear order filter"
                    >
                      ×
                    </button>
                  ) : null}
                </div>
              </div>
              <OrdersTable
                orders={filteredOrdersForSelectedAccount}
                accountsById={accountsById}
                showAccountColumn={isAggregateSelection}
                emptyMessage={ordersEmptyMessage}
              />
            </div>

            {shouldShowInvestmentModels ? (
              <div
                id={modelsPanelId}
                role="tabpanel"
                aria-labelledby={modelsTabId}
                hidden={!showModelsPanel}
                className="positions-card__models-panel"
              >
                {showModelsPanel
                  ? filteredInvestmentModelSections.map((section, index) => {
                    const modelKey = section.model || '';
                    const chartState = section.chart || { data: null, loading: false, error: null };
                    const mapKey = `${section.accountId || 'account'}-${section.chartKey || modelKey || index}`;
                    const retryHandler =
                      section.chartKey && typeof handleRetryInvestmentModelChart === 'function'
                      ? () => handleRetryInvestmentModelChart(section)
                      : null;
                    return (
                      <QqqTemperatureSection
                        key={mapKey}
                        data={chartState.data}
                        loading={chartState.loading}
                        error={chartState.error}
                        onRetry={retryHandler}
                        title={section.displayTitle || null}
                        modelName={modelKey || null}
                        lastRebalance={section.lastRebalance || null}
                        evaluation={section.evaluation || null}
                        accountUrl={section.accountUrl || null}
                        onMarkRebalanced={
                          section.accountNumber && section.model
                            ? () => handleMarkModelAsRebalanced(section)
                            : null
                        }
                      />
                    );
                  })
                  : null}
              </div>
            ) : null}
            {hasDividendSummary ? (
              <div
                id={dividendsPanelId}
                role="tabpanel"
                aria-labelledby={dividendsTabId}
                hidden={!showDividendsPanel}
              >
                <div className="dividends-panel__controls">
                  <label className="dividends-panel__label" htmlFor={dividendTimeframeSelectId}>
                    Timeframe
                  </label>
                  <select
                    id={dividendTimeframeSelectId}
                    className="dividends-panel__select"
                    value={normalizedDividendTimeframe}
                    onChange={(event) => {
                      const nextValue = event.target.value;
                      if (
                        DIVIDEND_TIMEFRAME_OPTIONS.some((option) => option.value === nextValue)
                      ) {
                        setDividendTimeframe(nextValue);
                      } else {
                        setDividendTimeframe(DEFAULT_DIVIDEND_TIMEFRAME);
                      }
                    }}
                  >
                    {DIVIDEND_TIMEFRAME_OPTIONS.map((option) => (
                      <option key={option.value} value={option.value}>
                        {option.label}
                      </option>
                    ))}
                  </select>
                </div>
                <DividendBreakdown summary={selectedAccountDividendsForView} variant="panel" />
              </div>
            ) : null}
            {isNewsFeatureEnabled ? (
              <div
                id={newsPanelId}
                role="tabpanel"
                aria-labelledby={newsTabId}
                hidden={!showNewsPanel}
              >
                <PortfolioNews
                  status={newsStatus}
                  articles={portfolioNewsState.articles}
                  error={portfolioNewsState.error}
                  disclaimer={portfolioNewsState.disclaimer}
                  generatedAt={portfolioNewsState.generatedAt}
                  symbols={resolvedNewsSymbols}
                  accountLabel={newsAccountLabel}
                  onRetry={handleRetryNews}
                  onSeePrompt={() => setShowNewsPromptDialog(true)}
                  prompt={portfolioNewsState.prompt}
                />
            </div>
            ) : null}
          </section>
        )}

        {portfolioViewTab === 'positions' && (
          <div className="positions-card__attribution positions-card__attribution--below">
            <span>Logos by </span>
            <a
              href="https://logo.dev/?utm_source=investments-view&utm_medium=app&utm_campaign=attribution"
              target="_blank"
              rel="noopener noreferrer"
            >
              Logo.dev
            </a>
          </div>
        )}

      </main>
      {isNewsFeatureEnabled && newsTabContextMenuState.open ? (
        <div
          ref={newsTabMenuRef}
          className="positions-table__context-menu"
          style={{ position: 'fixed', left: newsTabContextMenuState.x, top: newsTabContextMenuState.y }}
          onContextMenu={(event) => event.preventDefault()}
        >
          <ul className="positions-table__context-menu-list" role="menu">
            <li>
              <button
                type="button"
                className="positions-table__context-menu-item"
                onClick={() => {
                  setShowNewsPromptDialog(true);
                  closeNewsTabContextMenu();
                }}
                disabled={!portfolioNewsState.prompt}
                role="menuitem"
              >
                See prompt
              </button>
            </li>
          </ul>
        </div>
      ) : null}
      {showReturnBreakdown && fundingSummaryForDisplay?.returnBreakdown?.length > 0 && (
        <AnnualizedReturnDialog
          onClose={handleCloseAnnualizedReturnDetails}
          annualizedRate={fundingSummaryForDisplay.annualizedReturnRate}
          asOf={fundingSummaryForDisplay.annualizedReturnAsOf}
          breakdown={fundingSummaryForDisplay.returnBreakdown}
          incomplete={fundingSummaryForDisplay.annualizedReturnIncomplete}
          startDate={fundingSummaryForDisplay.annualizedReturnStartDate}
        />
      )}
      {showPeople && (
        <PeopleDialog
          totals={peopleTotals}
          onClose={handleClosePeople}
          baseCurrency={baseCurrency}
          isFilteredView={!showingAllAccounts}
          missingAccounts={peopleMissingAccounts}
          asOf={asOf}
        />
      )}
      {cashBreakdownData && (
        <CashBreakdownDialog
          currency={cashBreakdownData.currency}
          total={cashBreakdownData.total}
          entries={cashBreakdownData.entries}
          onClose={handleCloseCashBreakdown}
          onSelectAccount={handleSelectAccountFromBreakdown}
        />
      )}
      {showInvestmentModelDialog && (
        <QqqTemperatureDialog
          onClose={handleCloseInvestmentModelDialog}
          data={investmentModelDialogData}
          loading={investmentModelDialogLoading}
          error={investmentModelDialogError}
          onRetry={investmentModelDialogOnRetry}
          modelName={investmentModelDialogModelName}
          lastRebalance={investmentModelDialogLastRebalance}
          evaluation={investmentModelDialogEvaluation}
          title={investmentModelDialogTitle}
          onMarkRebalanced={investmentModelDialogOnMarkRebalanced}
          accountUrl={investmentModelDialogAccountUrl}
        />
      )}
      {isNewsFeatureEnabled && showNewsPromptDialog && (
        <NewsPromptDialog
          onClose={() => setShowNewsPromptDialog(false)}
          prompt={portfolioNewsState.prompt}
          rawOutput={portfolioNewsState.rawOutput}
          usage={portfolioNewsState.usage}
          pricing={portfolioNewsState.pricing}
          cost={portfolioNewsState.cost}
        />
      )}
      {showTotalPnlDialog && (
        <TotalPnlDialog
          onClose={handleCloseTotalPnlDialog}
          data={totalPnlDialogData}
          loading={totalPnlDialogLoading}
          error={totalPnlDialogError}
          onRetry={handleRetryTotalPnlSeries}
          accountLabel={totalPnlDialogContext.label}
          symbolLabel={focusedSymbol || null}
          supportsCagrToggle={Boolean(totalPnlDialogContext.supportsCagrToggle)}
          mode={totalPnlSeriesState.mode}
          onModeChange={handleChangeTotalPnlSeriesMode}
          cagrStartDate={totalPnlDialogContext.cagrStartDate}
          onShowBreakdown={
            showContent && orderedPositions.length ? handleShowTotalPnlBreakdownFromDialog : null
          }
        />
      )}

      {showProjectionDialog && (
        <ProjectionDialog
          onClose={handleCloseProjections}
          accountKey={projectionContext.accountKey}
          accountLabel={projectionContext.label}
          todayTotalEquity={fundingSummaryForDisplay?.totalEquityCad ?? null}
          todayDate={fundingSummaryForDisplay?.periodEndDate ?? asOf}
          cagrStartDate={projectionContext.cagrStartDate}
          prefillRetirementAge={projectionContext.retireAtAge}
          onEstimateFutureCagr={handleEstimateFutureCagr}
          childAccounts={childAccountSummaries}
          onSelectAccount={handleAccountChange}
          parentAccountId={projectionContext.parentAccountId}
          initialGrowthPercent={selectedAccountInfo?.projectionGrowthPercent ?? null}
          isGroupView={isAggregateSelection}
          retirementSettings={selectedRetirementSettings}
          groupProjectionAccounts={(function buildGroupProj() {
            if (!isAggregateSelection) return [];
            if (selectedAccount === 'all') {
              const proj = [];
              accountsById.forEach((acc, rawId) => {
                if (!acc) return;
                const accountId = rawId && String(rawId).trim();
                if (!accountId) return;
                const fund = accountFunding[accountId] || null;
                const equity = Number.isFinite(fund?.totalEquityCad) ? fund.totalEquityCad : 0;
                const rate = Number.isFinite(acc?.projectionGrowthPercent) ? acc.projectionGrowthPercent / 100 : 0;
                if (equity > 0) proj.push({ equity, rate });
              });
              return proj;
            }
            const group = accountGroupsById.get(selectedAccount) || null;
            const gKey = group ? normalizeAccountGroupKey(group.name) : null;
            if (!gKey) return [];
            const members = new Set();
            const queue = [gKey];
            const visited = new Set();
            while (queue.length) {
              const cur = queue.shift();
              if (!cur || visited.has(cur)) continue;
              visited.add(cur);
              const accountsForGroup = accountsByGroupName.get(cur) || [];
              accountsForGroup.forEach((acc) => {
                if (acc && acc.id) members.add(String(acc.id));
              });
              const children = accountGroupChildrenMap.get(cur);
              if (children && children.size) {
                children.forEach((child) => {
                  if (child && !visited.has(child)) queue.push(child);
                });
              }
            }
            const proj = [];
            members.forEach((accountId) => {
              const fund = accountFunding[accountId] || null;
              const equity = Number.isFinite(fund?.totalEquityCad) ? fund.totalEquityCad : 0;
              const acc = accountsById.get(accountId) || null;
              const rate = Number.isFinite(acc?.projectionGrowthPercent) ? acc.projectionGrowthPercent / 100 : 0;
              if (equity > 0) proj.push({ equity, rate });
            });
            return proj;
          })()}
          projectionTree={(function buildProjectionTree() {
            if (!isAggregateSelection) return null;
            if (selectedAccount === 'all') {
              const accountNodes = [];
              accountsById.forEach((account, rawId) => {
                if (!account) return;
                const accountId = rawId && String(rawId).trim();
                if (!accountId) return;
                const fund = accountFunding[accountId] || null;
                const equity = Number.isFinite(fund?.totalEquityCad) ? fund.totalEquityCad : 0;
                const ratePercent = Number.isFinite(account?.projectionGrowthPercent)
                  ? account.projectionGrowthPercent
                  : null;
                accountNodes.push({
                  kind: 'account',
                  id: accountId,
                  label: getAccountLabel(account) || accountId,
                  equity,
                  ratePercent,
                });
              });
              if (!accountNodes.length) return null;
              return {
                kind: 'group',
                id: 'all',
                groupKey: 'all',
                label: aggregateAccountLabel || 'All accounts',
                children: accountNodes,
              };
            }
            const rootGroup = accountGroupsById.get(selectedAccount) || null;
            const rootKey = rootGroup ? normalizeAccountGroupKey(rootGroup.name) : null;
            if (!rootKey) return null;

            const visited = new Set();

            const buildGroupNode = (groupKey) => {
              if (!groupKey || visited.has(groupKey)) return null;
              visited.add(groupKey);

              const group = accountGroupsByNormalizedName.get(groupKey) || null;
              const groupId = group && group.id !== undefined && group.id !== null ? String(group.id).trim() : null;
              const label = accountGroupNamesByKey.get(groupKey) || groupId || groupKey;

              // Direct account members of this group
              const accounts = (accountsByGroupName.get(groupKey) || [])
                .map((acc) => {
                  if (!acc || acc.id === undefined || acc.id === null) return null;
                  const id = String(acc.id).trim();
                  const fund = accountFunding[id] || null;
                  const equity = Number.isFinite(fund?.totalEquityCad) ? fund.totalEquityCad : 0;
                  const metaAcc = accountsById.get(id) || null;
                  const ratePercent = Number.isFinite(metaAcc?.projectionGrowthPercent)
                    ? metaAcc.projectionGrowthPercent
                    : null;
                  return { kind: 'account', id, label: getAccountLabel(acc) || id, equity, ratePercent };
                })
                .filter(Boolean);

              // Child groups
              const groupChildren = [];
              const childrenKeys = accountGroupChildrenMap.get(groupKey);
              if (childrenKeys && childrenKeys.size) {
                childrenKeys.forEach((childKey) => {
                  if (childKey && childKey !== groupKey) {
                    const node = buildGroupNode(childKey);
                    if (node && Array.isArray(node.children) && node.children.length) {
                      groupChildren.push(node);
                    }
                  }
                });
              }

              const children = [...accounts, ...groupChildren];
              if (!children.length) return null;
              return { kind: 'group', id: groupId || groupKey, groupKey, label, children };
            };

            return buildGroupNode(rootKey);
          })()}
          onPersistGrowthPercent={handleProjectionGrowthPersisted}
        />
      )}
      {investEvenlyPlan && (
        <InvestEvenlyDialog
          plan={investEvenlyPlan}
          onClose={handleCloseInvestEvenlyDialog}
          copyToClipboard={copyTextToClipboard}
          onAdjustPlan={handleAdjustInvestEvenlyPlan}
        />
      )}
      {deploymentPlan && (
        <DeploymentAdjustmentDialog
          plan={deploymentPlan}
          onClose={handleCloseDeploymentAdjustment}
          onAdjustTarget={handleAdjustDeploymentPlan}
          copyToClipboard={copyTextToClipboard}
        />
      )}
      {targetProportionEditor && (
        <TargetProportionsDialog
          accountLabel={targetProportionEditor.accountLabel}
          positions={targetProportionEditor.positions}
          targetProportions={targetProportionEditor.targetProportions}
          onClose={handleCloseTargetProportions}
          onSave={handleSaveTargetProportions}
        />
      )}
      {planningContextEditor && (
        <PlanningContextDialog
          accountLabel={planningContextEditor.accountLabel}
          initialValue={planningContextEditor.initialValue}
          onClose={handleClosePlanningContext}
          onSave={(value) => handleSavePlanningContext(planningContextEditor.accountKey, value)}
        />
      )}
      {accountActionPrompt && (
        <AccountActionDialog
          title={accountActionPrompt.title}
          message={accountActionPrompt.message}
          options={accountActionPrompt.options || []}
          onSelect={handleAccountActionSelect}
          onCancel={handleAccountActionCancel}
        />
      )}
      {accountMetadataEditor && (
        <AccountMetadataDialog
          accountLabel={accountMetadataEditor.accountLabel}
          initial={accountMetadataEditor.initial}
          models={accountMetadataEditor.models}
          targetType={accountMetadataEditor.targetType || 'account'}
          onClose={handleCloseAccountMetadata}
          onSave={handleSaveAccountMetadata}
        />
      )}
      {symbolNotesEditor && (
        <SymbolNotesDialog
          symbol={symbolNotesEditor.symbol}
          entries={symbolNotesEditor.entries}
          onClose={handleCloseSymbolNotes}
          onSave={handleSaveSymbolNotes}
        />
      )}
      {pnlBreakdownMode && (
        <PnlHeatmapDialog
          positions={orderedPositions}
          mode={pnlBreakdownMode}
          onClose={handleClosePnlBreakdown}
          baseCurrency={baseCurrency}
          asOf={asOf}
          totalMarketValue={heatmapMarketValue}
          accountOptions={heatmapAccountOptions}
          initialAccount={pnlBreakdownInitialAccount ?? heatmapDefaultAccount}
          totalPnlBySymbol={(function resolveTotalPnlBySymbol() {
            const useAll = (function decideVariant() {
              if (isAggregateSelection && selectedAccount === 'all') {
                return true; // All accounts: always from start
              }
              // If launching from the dialog, honor the captured override.
              if (pnlBreakdownUseAllOverride !== null) {
                return !!pnlBreakdownUseAllOverride;
              }
              // Only honor the dialog's mode while the dialog is open.
              if (showTotalPnlDialog && totalPnlSeriesState.mode === 'all') {
                return true;
              }
              // Otherwise use the main page selection.
              return fundingSummaryForDisplay?.mode === 'all';
            })();
            const map = useAll
              ? (data?.accountTotalPnlBySymbolAll || data?.accountTotalPnlBySymbol || null)
              : (data?.accountTotalPnlBySymbol || null);
            if (!map || typeof map !== 'object') return {};
            // Aggregate views: 'all' or group:<slug>
            if (isAggregateSelection) {
              const key = typeof selectedAccount === 'string' && selectedAccount.trim() ? selectedAccount.trim() : 'all';
              const entry = map[key] || map['all'];
              return entry || {};
            }
            // Single account
            const accountId = selectedAccountInfo?.id || null;
            if (!accountId) return {};
            const entry = map[accountId];
            return entry || {};
          })()}
          totalPnlAsOf={(function resolveTotalPnlAsOf() {
            const useAll = (function decideVariant() {
              if (isAggregateSelection && selectedAccount === 'all') {
                return true;
              }
              if (pnlBreakdownUseAllOverride !== null) {
                return !!pnlBreakdownUseAllOverride;
              }
              if (showTotalPnlDialog && totalPnlSeriesState.mode === 'all') {
                return true;
              }
              return fundingSummaryForDisplay?.mode === 'all';
            })();
            const map = useAll
              ? (data?.accountTotalPnlBySymbolAll || data?.accountTotalPnlBySymbol || null)
              : (data?.accountTotalPnlBySymbol || null);
            if (!map || typeof map !== 'object') return null;
            if (isAggregateSelection) {
              const key = typeof selectedAccount === 'string' && selectedAccount.trim() ? selectedAccount.trim() : 'all';
              const entry = map[key] || map['all'];
              const asOfKey = typeof entry?.asOf === 'string' && entry.asOf.trim() ? entry.asOf.trim() : null;
              return asOfKey;
            }
            const accountId = selectedAccountInfo?.id || null;
            if (!accountId) return null;
            const entry = map[accountId];
            const asOfKey = typeof entry?.asOf === 'string' && entry.asOf.trim() ? entry.asOf.trim() : null;
            return asOfKey;
          })()}
        />
      )}
    </div>
  );
}<|MERGE_RESOLUTION|>--- conflicted
+++ resolved
@@ -4919,9 +4919,7 @@
   const isNewsFeatureEnabled = false;
   const [focusedSymbol, setFocusedSymbol] = useState(null);
   const [focusedSymbolDescription, setFocusedSymbolDescription] = useState(null);
-<<<<<<< HEAD
   const [pendingSymbolAction, setPendingSymbolAction] = useState(null);
-=======
   const [focusedSymbolQuoteState, setFocusedSymbolQuoteState] = useState({
     status: 'idle',
     data: null,
@@ -4939,7 +4937,6 @@
   const closeFocusedSymbolMenu = useCallback(() => {
     setFocusedSymbolMenuState((state) => (state.open ? { ...state, open: false } : state));
   }, []);
->>>>>>> 3a028a44
 
   const closeNewsTabContextMenu = useCallback(() => {
     setNewsTabContextMenuState((state) => (state.open ? { ...state, open: false } : state));
