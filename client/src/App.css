--- conflicted
+++ resolved
@@ -207,38 +207,6 @@
   gap: 12px;
 }
 
-<<<<<<< HEAD
-.symbol-view__logo {
-  display: inline-flex;
-  align-items: center;
-  justify-content: center;
-  width: 32px;
-  height: 32px;
-  border-radius: 4px;
-  background: var(--color-surface-alt);
-  border: 1px solid var(--color-border);
-  flex-shrink: 0;
-  overflow: hidden;
-}
-
-.symbol-view__logo-image {
-  width: 100%;
-  height: 100%;
-  object-fit: contain;
-  display: block;
-}
-
-.symbol-view__logo-fallback {
-  display: inline-flex;
-  align-items: center;
-  justify-content: center;
-  width: 100%;
-  height: 100%;
-  color: var(--color-text-muted);
-}
-
-.symbol-view__logo-fallback svg {
-=======
 .symbol-view__icon {
   display: inline-flex;
   align-items: center;
@@ -250,10 +218,17 @@
   border: 1px solid rgba(56, 155, 60, 0.28);
   color: var(--color-accent);
   flex-shrink: 0;
+  overflow: hidden;
+}
+
+.symbol-view__icon-image {
+  width: 100%;
+  height: 100%;
+  object-fit: contain;
+  display: block;
 }
 
 .symbol-view__icon svg {
->>>>>>> 31d7577d
   display: block;
 }
 .symbol-view__desc {
@@ -6248,4 +6223,3 @@
 .projection-tree__rate-placeholder {
   width: 88px;
 }
-
