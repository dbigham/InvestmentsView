--- conflicted
+++ resolved
@@ -2,11 +2,8 @@
   "53384039": {
     "name": "TFSA - Primary",
     "uuid": "ac4ea32e-3034-4232-056a-194d8395463c",
-<<<<<<< HEAD
+    "chatURL": "https://chat.openai.com/share/example",
     "showQQQDetails": true
-=======
-    "chatURL": "https://chat.openai.com/share/example"
->>>>>>> a1e1fa13
   },
   "53384040": {
     "name": "Margin",
