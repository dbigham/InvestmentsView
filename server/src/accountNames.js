const fs = require('fs');
const path = require('path');

const DEFAULT_FILE_CANDIDATES = ['accounts.json', 'account-names.json'];

function resolveConfiguredFilePath() {
  const configured = process.env.ACCOUNTS_FILE || process.env.ACCOUNT_NAMES_FILE;
  if (configured) {
    if (path.isAbsolute(configured)) {
      return configured;
    }
    return path.join(process.cwd(), configured);
  }
  for (const name of DEFAULT_FILE_CANDIDATES) {
    const candidate = path.join(process.cwd(), name);
    if (fs.existsSync(candidate)) {
      return candidate;
    }
  }
  return path.join(process.cwd(), DEFAULT_FILE_CANDIDATES[0]);
}

let resolvedFilePath = resolveConfiguredFilePath();
let cachedOverrides = {};
let cachedPortalOverrides = {};
let cachedChatOverrides = {};
let cachedOrdering = [];
let cachedSettings = {};
let cachedMarker = null;
let hasLoggedError = false;

function createMarker(stats) {
  if (!stats) {
    return null;
  }
  return String(stats.size) + ':' + String(stats.mtimeMs);
}

function isLikelyAccountKey(key) {
  if (key === undefined || key === null) {
    return false;
  }
  return /[0-9]/.test(String(key));
}

function applyOverride(target, key, label) {
  if (!key || !label) {
    return;
  }
  const normalizedKey = String(key).trim();
  if (!normalizedKey) {
    return;
  }
  const normalizedLabel = String(label).trim();
  if (!normalizedLabel) {
    return;
  }
  target[normalizedKey] = normalizedLabel;
}

function applyPortalOverride(target, key, portalId) {
  if (!key || !portalId) {
    return;
  }
  const normalizedKey = String(key).trim();
  if (!normalizedKey) {
    return;
  }
  const normalizedPortalId = String(portalId).trim();
  if (!normalizedPortalId) {
    return;
  }
  target[normalizedKey] = normalizedPortalId;
}

function coerceBoolean(value) {
  if (value === null || value === undefined) {
    return null;
  }
  if (typeof value === 'boolean') {
    return value;
  }
  if (typeof value === 'number') {
    return value !== 0;
  }
  if (typeof value === 'string') {
    const normalized = value.trim().toLowerCase();
    if (!normalized) {
      return null;
    }
    if (['true', 'yes', 'on', '1'].includes(normalized)) {
      return true;
    }
    if (['false', 'no', 'off', '0'].includes(normalized)) {
      return false;
    }
  }
  return null;
}

function applyShowDetailsSetting(target, key, value) {
  if (!target || !key) {
    return;
  }
  const normalizedKey = String(key).trim();
  if (!normalizedKey) {
    return;
  }
  const resolved = coerceBoolean(value);
  if (resolved === null) {
    return;
  }
  target[normalizedKey] = resolved;
}

function recordOrdering(tracker, key) {
  if (!tracker) {
    return;
  }
  const normalizedKey = key == null ? '' : String(key).trim();
  if (!normalizedKey) {
    return;
  }
  if (tracker.seen.has(normalizedKey)) {
    return;
  }
  tracker.seen.add(normalizedKey);
  tracker.list.push(normalizedKey);
}

const ACCOUNT_ENTRY_HINT_KEYS = new Set([
  'name',
  'displayName',
  'label',
  'title',
  'value',
  'nickname',
  'alias',
  'number',
  'accountNumber',
  'accountId',
  'id',
  'key',
  'portalAccountId',
  'portalId',
  'portal',
  'portalUUID',
  'portalUuid',
  'uuid',
  'accountUuid',
  'summaryUuid',
  'chatURL',
  'chatUrl',
]);

const PORTAL_ID_KEYS = [
  'portalAccountId',
  'portalId',
  'portal',
  'portalUUID',
  'portalUuid',
  'uuid',
  'accountUuid',
  'summaryUuid',
  'questradePortalId',
  'questradeAccountId',
];

const CHAT_URL_KEYS = ['chatURL', 'chatUrl'];

function isLikelyAccountEntryObject(entry) {
  if (!entry || typeof entry !== 'object') {
    return false;
  }
  return Object.keys(entry).some((key) => ACCOUNT_ENTRY_HINT_KEYS.has(key));
}

function resolvePortalCandidate(entry) {
  if (!entry || typeof entry !== 'object') {
    return null;
  }
  for (const key of PORTAL_ID_KEYS) {
    if (entry[key] !== undefined && entry[key] !== null) {
      const candidate = String(entry[key]).trim();
      if (candidate) {
        return candidate;
      }
    }
  }
  return null;
}

<<<<<<< HEAD
function extractEntry(namesTarget, portalTarget, settingsTarget, entry, fallbackKey, orderingTracker) {
=======
function applyChatOverride(target, key, url) {
  if (!target) {
    return;
  }
  if (!key || !url) {
    return;
  }
  const normalizedKey = String(key).trim();
  if (!normalizedKey) {
    return;
  }
  const normalizedUrl = String(url).trim();
  if (!normalizedUrl) {
    return;
  }
  target[normalizedKey] = normalizedUrl;
}

function resolveChatCandidate(entry) {
  if (!entry || typeof entry !== 'object') {
    return null;
  }
  for (const key of CHAT_URL_KEYS) {
    if (entry[key] !== undefined && entry[key] !== null) {
      const candidate = String(entry[key]).trim();
      if (candidate) {
        return candidate;
      }
    }
  }
  return null;
}

function extractEntry(namesTarget, portalTarget, chatTarget, entry, fallbackKey, orderingTracker) {
>>>>>>> 65dd21df
  if (entry === null || entry === undefined) {
    return;
  }
  if (typeof entry === 'string') {
    if (isLikelyAccountKey(fallbackKey)) {
      applyOverride(namesTarget, fallbackKey, entry);
      recordOrdering(orderingTracker, fallbackKey);
    }
    return;
  }
  if (typeof entry !== 'object') {
    return;
  }

  const candidateKey =
    entry.number ?? entry.accountNumber ?? entry.id ?? entry.key ?? entry.accountId ?? fallbackKey;

  const candidateLabel =
    entry.name ??
    entry.displayName ??
    entry.label ??
    entry.title ??
    entry.value ??
    entry.nickname ??
    entry.alias;

  const portalCandidate = resolvePortalCandidate(entry);
  const chatCandidate = resolveChatCandidate(entry);

  const resolvedKey =
    candidateKey !== undefined && candidateKey !== null
      ? candidateKey
      : isLikelyAccountKey(fallbackKey)
      ? fallbackKey
      : undefined;

  if (candidateLabel !== undefined && resolvedKey !== undefined) {
    applyOverride(namesTarget, resolvedKey, candidateLabel);
  }

  if (portalCandidate && resolvedKey !== undefined) {
    applyPortalOverride(portalTarget, resolvedKey, portalCandidate);
  }

  if (chatCandidate && resolvedKey !== undefined) {
    applyChatOverride(chatTarget, resolvedKey, chatCandidate);
  }

  if (settingsTarget && resolvedKey !== undefined) {
    if (Object.prototype.hasOwnProperty.call(entry, 'showQQQDetails')) {
      applyShowDetailsSetting(settingsTarget, resolvedKey, entry.showQQQDetails);
    }
  }

  if (resolvedKey !== undefined) {
    recordOrdering(orderingTracker, resolvedKey);
  }

  const nestedKeys = ['accounts', 'numbers', 'overrides', 'items', 'entries'];
  nestedKeys.forEach((key) => {
    if (entry[key]) {
<<<<<<< HEAD
      collectOverridesFromContainer(namesTarget, portalTarget, settingsTarget, entry[key], orderingTracker);
    }
  });
}

function collectOverridesFromContainer(namesTarget, portalTarget, settingsTarget, container, orderingTracker) {
=======
      collectOverridesFromContainer(namesTarget, portalTarget, chatTarget, entry[key], orderingTracker);
    }
  });
}

function collectOverridesFromContainer(namesTarget, portalTarget, chatTarget, container, orderingTracker) {
>>>>>>> 65dd21df
  if (!container) {
    return;
  }
  if (Array.isArray(container)) {
    container.forEach((entry) => {
<<<<<<< HEAD
      extractEntry(namesTarget, portalTarget, settingsTarget, entry, undefined, orderingTracker);
=======
      extractEntry(namesTarget, portalTarget, chatTarget, entry, undefined, orderingTracker);
>>>>>>> 65dd21df
    });
    return;
  }
  if (typeof container !== 'object') {
    return;
  }
  Object.keys(container).forEach((key) => {
    const value = container[key];
    if (typeof value === 'string') {
      if (isLikelyAccountKey(key)) {
        applyOverride(namesTarget, key, value);
        recordOrdering(orderingTracker, key);
      }
      return;
    }
    if (isLikelyAccountKey(key) || isLikelyAccountEntryObject(value)) {
<<<<<<< HEAD
      extractEntry(namesTarget, portalTarget, settingsTarget, value, key, orderingTracker);
      return;
    }
    collectOverridesFromContainer(namesTarget, portalTarget, settingsTarget, value, orderingTracker);
=======
      extractEntry(namesTarget, portalTarget, chatTarget, value, key, orderingTracker);
      return;
    }
    collectOverridesFromContainer(namesTarget, portalTarget, chatTarget, value, orderingTracker);
>>>>>>> 65dd21df
  });
}

function normalizeAccountOverrides(raw) {
  const overrides = {};
  const portalOverrides = {};
<<<<<<< HEAD
  const settings = {};
  const orderingTracker = { list: [], seen: new Set() };
  if (!raw) {
    return { overrides, portalOverrides, settings, ordering: orderingTracker.list };
  }
  if (typeof raw !== 'object') {
    return { overrides, portalOverrides, settings, ordering: orderingTracker.list };
  }

  if (Array.isArray(raw)) {
    collectOverridesFromContainer(overrides, portalOverrides, settings, raw, orderingTracker);
    return { overrides, portalOverrides, settings, ordering: orderingTracker.list };
  }

  collectOverridesFromContainer(overrides, portalOverrides, settings, raw, orderingTracker);
=======
  const chatOverrides = {};
  const orderingTracker = { list: [], seen: new Set() };
  if (!raw) {
    return { overrides, portalOverrides, chatOverrides, ordering: orderingTracker.list };
  }
  if (typeof raw !== 'object') {
    return { overrides, portalOverrides, chatOverrides, ordering: orderingTracker.list };
  }

  if (Array.isArray(raw)) {
    collectOverridesFromContainer(overrides, portalOverrides, chatOverrides, raw, orderingTracker);
    return { overrides, portalOverrides, chatOverrides, ordering: orderingTracker.list };
  }

  collectOverridesFromContainer(overrides, portalOverrides, chatOverrides, raw, orderingTracker);
>>>>>>> 65dd21df

  const nestedKeys = ['accounts', 'numbers', 'overrides', 'items', 'entries'];
  nestedKeys.forEach((key) => {
    if (raw[key]) {
<<<<<<< HEAD
      collectOverridesFromContainer(overrides, portalOverrides, settings, raw[key], orderingTracker);
    }
  });

  return { overrides, portalOverrides, settings, ordering: orderingTracker.list };
=======
      collectOverridesFromContainer(overrides, portalOverrides, chatOverrides, raw[key], orderingTracker);
    }
  });

  return { overrides, portalOverrides, chatOverrides, ordering: orderingTracker.list };
>>>>>>> 65dd21df
}

function loadAccountOverrides() {
  const filePath = resolveConfiguredFilePath();
  if (filePath !== resolvedFilePath) {
    resolvedFilePath = filePath;
    cachedMarker = null;
  }
  if (!filePath) {
    cachedOverrides = {};
    cachedPortalOverrides = {};
    cachedChatOverrides = {};
    cachedOrdering = [];
    cachedSettings = {};
    cachedMarker = null;
    hasLoggedError = false;
    return {
      overrides: cachedOverrides,
      portalOverrides: cachedPortalOverrides,
<<<<<<< HEAD
      settings: cachedSettings,
=======
      chatOverrides: cachedChatOverrides,
>>>>>>> 65dd21df
      ordering: cachedOrdering,
    };
  }
  if (!fs.existsSync(filePath)) {
    cachedOverrides = {};
    cachedPortalOverrides = {};
    cachedChatOverrides = {};
    cachedOrdering = [];
    cachedSettings = {};
    cachedMarker = null;
    hasLoggedError = false;
    return {
      overrides: cachedOverrides,
      portalOverrides: cachedPortalOverrides,
<<<<<<< HEAD
      settings: cachedSettings,
=======
      chatOverrides: cachedChatOverrides,
>>>>>>> 65dd21df
      ordering: cachedOrdering,
    };
  }
  const stats = fs.statSync(filePath);
  const marker = createMarker(stats);
  if (marker && marker === cachedMarker) {
    return {
      overrides: cachedOverrides,
      portalOverrides: cachedPortalOverrides,
<<<<<<< HEAD
      settings: cachedSettings,
=======
      chatOverrides: cachedChatOverrides,
>>>>>>> 65dd21df
      ordering: cachedOrdering,
    };
  }
  const content = fs.readFileSync(filePath, 'utf-8').replace(/^\uFEFF/, '');
  if (!content.trim()) {
    cachedOverrides = {};
    cachedPortalOverrides = {};
    cachedChatOverrides = {};
    cachedOrdering = [];
    cachedSettings = {};
    cachedMarker = marker;
    hasLoggedError = false;
    return {
      overrides: cachedOverrides,
      portalOverrides: cachedPortalOverrides,
<<<<<<< HEAD
      settings: cachedSettings,
=======
      chatOverrides: cachedChatOverrides,
>>>>>>> 65dd21df
      ordering: cachedOrdering,
    };
  }
  const parsed = JSON.parse(content);
  const normalized = normalizeAccountOverrides(parsed);
  cachedOverrides = normalized.overrides;
  cachedPortalOverrides = normalized.portalOverrides;
  cachedChatOverrides = normalized.chatOverrides;
  cachedOrdering = normalized.ordering || [];
  cachedSettings = normalized.settings || {};
  cachedMarker = marker;
  hasLoggedError = false;
  return {
    overrides: cachedOverrides,
    portalOverrides: cachedPortalOverrides,
<<<<<<< HEAD
    settings: cachedSettings,
=======
    chatOverrides: cachedChatOverrides,
>>>>>>> 65dd21df
    ordering: cachedOrdering,
  };
}

function getAccountNameOverrides() {
  try {
    return loadAccountOverrides().overrides;
  } catch (error) {
    if (!hasLoggedError) {
      console.warn('Failed to load account overrides from ' + resolvedFilePath + ':', error.message);
      hasLoggedError = true;
    }
    return cachedOverrides || {};
  }
}

function getAccountPortalOverrides() {
  try {
    return loadAccountOverrides().portalOverrides;
  } catch (error) {
    if (!hasLoggedError) {
      console.warn('Failed to load account overrides from ' + resolvedFilePath + ':', error.message);
      hasLoggedError = true;
    }
    return cachedPortalOverrides || {};
  }
}

function getAccountChatOverrides() {
  try {
    return loadAccountOverrides().chatOverrides;
  } catch (error) {
    if (!hasLoggedError) {
      console.warn('Failed to load account overrides from ' + resolvedFilePath + ':', error.message);
      hasLoggedError = true;
    }
    return cachedChatOverrides || {};
  }
}

function getAccountOrdering() {
  try {
    return loadAccountOverrides().ordering || [];
  } catch (error) {
    if (!hasLoggedError) {
      console.warn('Failed to load account overrides from ' + resolvedFilePath + ':', error.message);
      hasLoggedError = true;
    }
    return cachedOrdering || [];
  }
}

function getAccountSettings() {
  try {
    return loadAccountOverrides().settings || {};
  } catch (error) {
    if (!hasLoggedError) {
      console.warn('Failed to load account overrides from ' + resolvedFilePath + ':', error.message);
      hasLoggedError = true;
    }
    return cachedSettings || {};
  }
}

module.exports = {
  getAccountNameOverrides,
  getAccountPortalOverrides,
<<<<<<< HEAD
  getAccountSettings,
=======
  getAccountChatOverrides,
>>>>>>> 65dd21df
  getAccountOrdering,
  get accountNamesFilePath() {
    return resolvedFilePath;
  },
};<|MERGE_RESOLUTION|>--- conflicted
+++ resolved
@@ -24,8 +24,8 @@
 let cachedOverrides = {};
 let cachedPortalOverrides = {};
 let cachedChatOverrides = {};
+let cachedSettings = {};
 let cachedOrdering = [];
-let cachedSettings = {};
 let cachedMarker = null;
 let hasLoggedError = false;
 
@@ -151,6 +151,7 @@
   'summaryUuid',
   'chatURL',
   'chatUrl',
+  'showQQQDetails',
 ]);
 
 const PORTAL_ID_KEYS = [
@@ -190,9 +191,6 @@
   return null;
 }
 
-<<<<<<< HEAD
-function extractEntry(namesTarget, portalTarget, settingsTarget, entry, fallbackKey, orderingTracker) {
-=======
 function applyChatOverride(target, key, url) {
   if (!target) {
     return;
@@ -226,8 +224,7 @@
   return null;
 }
 
-function extractEntry(namesTarget, portalTarget, chatTarget, entry, fallbackKey, orderingTracker) {
->>>>>>> 65dd21df
+function extractEntry(namesTarget, portalTarget, chatTarget, settingsTarget, entry, fallbackKey, orderingTracker) {
   if (entry === null || entry === undefined) {
     return;
   }
@@ -289,31 +286,18 @@
   const nestedKeys = ['accounts', 'numbers', 'overrides', 'items', 'entries'];
   nestedKeys.forEach((key) => {
     if (entry[key]) {
-<<<<<<< HEAD
-      collectOverridesFromContainer(namesTarget, portalTarget, settingsTarget, entry[key], orderingTracker);
+      collectOverridesFromContainer(namesTarget, portalTarget, chatTarget, settingsTarget, entry[key], orderingTracker);
     }
   });
 }
 
-function collectOverridesFromContainer(namesTarget, portalTarget, settingsTarget, container, orderingTracker) {
-=======
-      collectOverridesFromContainer(namesTarget, portalTarget, chatTarget, entry[key], orderingTracker);
-    }
-  });
-}
-
-function collectOverridesFromContainer(namesTarget, portalTarget, chatTarget, container, orderingTracker) {
->>>>>>> 65dd21df
+function collectOverridesFromContainer(namesTarget, portalTarget, chatTarget, settingsTarget, container, orderingTracker) {
   if (!container) {
     return;
   }
   if (Array.isArray(container)) {
     container.forEach((entry) => {
-<<<<<<< HEAD
-      extractEntry(namesTarget, portalTarget, settingsTarget, entry, undefined, orderingTracker);
-=======
-      extractEntry(namesTarget, portalTarget, chatTarget, entry, undefined, orderingTracker);
->>>>>>> 65dd21df
+      extractEntry(namesTarget, portalTarget, chatTarget, settingsTarget, entry, undefined, orderingTracker);
     });
     return;
   }
@@ -330,73 +314,41 @@
       return;
     }
     if (isLikelyAccountKey(key) || isLikelyAccountEntryObject(value)) {
-<<<<<<< HEAD
-      extractEntry(namesTarget, portalTarget, settingsTarget, value, key, orderingTracker);
+      extractEntry(namesTarget, portalTarget, chatTarget, settingsTarget, value, key, orderingTracker);
       return;
     }
-    collectOverridesFromContainer(namesTarget, portalTarget, settingsTarget, value, orderingTracker);
-=======
-      extractEntry(namesTarget, portalTarget, chatTarget, value, key, orderingTracker);
-      return;
-    }
-    collectOverridesFromContainer(namesTarget, portalTarget, chatTarget, value, orderingTracker);
->>>>>>> 65dd21df
+    collectOverridesFromContainer(namesTarget, portalTarget, chatTarget, settingsTarget, value, orderingTracker);
   });
 }
 
 function normalizeAccountOverrides(raw) {
   const overrides = {};
   const portalOverrides = {};
-<<<<<<< HEAD
+  const chatOverrides = {};
   const settings = {};
   const orderingTracker = { list: [], seen: new Set() };
   if (!raw) {
-    return { overrides, portalOverrides, settings, ordering: orderingTracker.list };
+    return { overrides, portalOverrides, chatOverrides, settings, ordering: orderingTracker.list };
   }
   if (typeof raw !== 'object') {
-    return { overrides, portalOverrides, settings, ordering: orderingTracker.list };
+    return { overrides, portalOverrides, chatOverrides, settings, ordering: orderingTracker.list };
   }
 
   if (Array.isArray(raw)) {
-    collectOverridesFromContainer(overrides, portalOverrides, settings, raw, orderingTracker);
-    return { overrides, portalOverrides, settings, ordering: orderingTracker.list };
-  }
-
-  collectOverridesFromContainer(overrides, portalOverrides, settings, raw, orderingTracker);
-=======
-  const chatOverrides = {};
-  const orderingTracker = { list: [], seen: new Set() };
-  if (!raw) {
-    return { overrides, portalOverrides, chatOverrides, ordering: orderingTracker.list };
-  }
-  if (typeof raw !== 'object') {
-    return { overrides, portalOverrides, chatOverrides, ordering: orderingTracker.list };
-  }
-
-  if (Array.isArray(raw)) {
-    collectOverridesFromContainer(overrides, portalOverrides, chatOverrides, raw, orderingTracker);
-    return { overrides, portalOverrides, chatOverrides, ordering: orderingTracker.list };
-  }
-
-  collectOverridesFromContainer(overrides, portalOverrides, chatOverrides, raw, orderingTracker);
->>>>>>> 65dd21df
+    collectOverridesFromContainer(overrides, portalOverrides, chatOverrides, settings, raw, orderingTracker);
+    return { overrides, portalOverrides, chatOverrides, settings, ordering: orderingTracker.list };
+  }
+
+  collectOverridesFromContainer(overrides, portalOverrides, chatOverrides, settings, raw, orderingTracker);
 
   const nestedKeys = ['accounts', 'numbers', 'overrides', 'items', 'entries'];
   nestedKeys.forEach((key) => {
     if (raw[key]) {
-<<<<<<< HEAD
-      collectOverridesFromContainer(overrides, portalOverrides, settings, raw[key], orderingTracker);
+      collectOverridesFromContainer(overrides, portalOverrides, chatOverrides, settings, raw[key], orderingTracker);
     }
   });
 
-  return { overrides, portalOverrides, settings, ordering: orderingTracker.list };
-=======
-      collectOverridesFromContainer(overrides, portalOverrides, chatOverrides, raw[key], orderingTracker);
-    }
-  });
-
-  return { overrides, portalOverrides, chatOverrides, ordering: orderingTracker.list };
->>>>>>> 65dd21df
+  return { overrides, portalOverrides, chatOverrides, settings, ordering: orderingTracker.list };
 }
 
 function loadAccountOverrides() {
@@ -409,18 +361,15 @@
     cachedOverrides = {};
     cachedPortalOverrides = {};
     cachedChatOverrides = {};
+    cachedSettings = {};
     cachedOrdering = [];
-    cachedSettings = {};
     cachedMarker = null;
     hasLoggedError = false;
     return {
       overrides: cachedOverrides,
       portalOverrides: cachedPortalOverrides,
-<<<<<<< HEAD
+      chatOverrides: cachedChatOverrides,
       settings: cachedSettings,
-=======
-      chatOverrides: cachedChatOverrides,
->>>>>>> 65dd21df
       ordering: cachedOrdering,
     };
   }
@@ -428,18 +377,15 @@
     cachedOverrides = {};
     cachedPortalOverrides = {};
     cachedChatOverrides = {};
+    cachedSettings = {};
     cachedOrdering = [];
-    cachedSettings = {};
     cachedMarker = null;
     hasLoggedError = false;
     return {
       overrides: cachedOverrides,
       portalOverrides: cachedPortalOverrides,
-<<<<<<< HEAD
+      chatOverrides: cachedChatOverrides,
       settings: cachedSettings,
-=======
-      chatOverrides: cachedChatOverrides,
->>>>>>> 65dd21df
       ordering: cachedOrdering,
     };
   }
@@ -449,11 +395,8 @@
     return {
       overrides: cachedOverrides,
       portalOverrides: cachedPortalOverrides,
-<<<<<<< HEAD
+      chatOverrides: cachedChatOverrides,
       settings: cachedSettings,
-=======
-      chatOverrides: cachedChatOverrides,
->>>>>>> 65dd21df
       ordering: cachedOrdering,
     };
   }
@@ -462,18 +405,15 @@
     cachedOverrides = {};
     cachedPortalOverrides = {};
     cachedChatOverrides = {};
+    cachedSettings = {};
     cachedOrdering = [];
-    cachedSettings = {};
     cachedMarker = marker;
     hasLoggedError = false;
     return {
       overrides: cachedOverrides,
       portalOverrides: cachedPortalOverrides,
-<<<<<<< HEAD
+      chatOverrides: cachedChatOverrides,
       settings: cachedSettings,
-=======
-      chatOverrides: cachedChatOverrides,
->>>>>>> 65dd21df
       ordering: cachedOrdering,
     };
   }
@@ -482,18 +422,15 @@
   cachedOverrides = normalized.overrides;
   cachedPortalOverrides = normalized.portalOverrides;
   cachedChatOverrides = normalized.chatOverrides;
+  cachedSettings = normalized.settings || {};
   cachedOrdering = normalized.ordering || [];
-  cachedSettings = normalized.settings || {};
   cachedMarker = marker;
   hasLoggedError = false;
   return {
     overrides: cachedOverrides,
     portalOverrides: cachedPortalOverrides,
-<<<<<<< HEAD
+    chatOverrides: cachedChatOverrides,
     settings: cachedSettings,
-=======
-    chatOverrides: cachedChatOverrides,
->>>>>>> 65dd21df
     ordering: cachedOrdering,
   };
 }
@@ -561,11 +498,8 @@
 module.exports = {
   getAccountNameOverrides,
   getAccountPortalOverrides,
-<<<<<<< HEAD
+  getAccountChatOverrides,
   getAccountSettings,
-=======
-  getAccountChatOverrides,
->>>>>>> 65dd21df
   getAccountOrdering,
   get accountNamesFilePath() {
     return resolvedFilePath;
